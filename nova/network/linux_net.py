# Copyright 2010 United States Government as represented by the
# Administrator of the National Aeronautics and Space Administration.
# All Rights Reserved.
#
#    Licensed under the Apache License, Version 2.0 (the "License"); you may
#    not use this file except in compliance with the License. You may obtain
#    a copy of the License at
#
#         http://www.apache.org/licenses/LICENSE-2.0
#
#    Unless required by applicable law or agreed to in writing, software
#    distributed under the License is distributed on an "AS IS" BASIS, WITHOUT
#    WARRANTIES OR CONDITIONS OF ANY KIND, either express or implied. See the
#    License for the specific language governing permissions and limitations
#    under the License.
"""
Implements vlans, bridges, and iptables rules using linux utilities.
"""

import logging
import os
import signal

# TODO(ja): does the definition of network_path belong here?

from nova import db
from nova import flags
from nova import utils


def _bin_file(script):
    """Return the absolute path to scipt in the bin directory"""
    return os.path.abspath(os.path.join(__file__, "../../../bin", script))


FLAGS = flags.FLAGS
flags.DEFINE_string('dhcpbridge_flagfile',
                    '/etc/nova/nova-dhcpbridge.conf',
                    'location of flagfile for dhcpbridge')

flags.DEFINE_string('networks_path', utils.abspath('../networks'),
                    'Location to keep network config files')
flags.DEFINE_string('public_interface', 'vlan1',
                    'Interface for public IP addresses')
flags.DEFINE_string('bridge_dev', 'eth0',
                        'network device for bridges')
flags.DEFINE_string('dhcpbridge', _bin_file('nova-dhcpbridge'),
                        'location of nova-dhcpbridge')
flags.DEFINE_string('routing_source_ip', '127.0.0.1',
                    'Public IP of network host')
flags.DEFINE_bool('use_nova_chains', False,
                  'use the nova_ routing chains instead of default')

DEFAULT_PORTS = [("tcp", 80), ("tcp", 22), ("udp", 1194), ("tcp", 443)]

def init_host():
    """Basic networking setup goes here"""
    # NOTE(devcamcar): Cloud public DNAT entries, CloudPipe port
    # forwarding entries and a default DNAT entry.
    _confirm_rule("PREROUTING", "-t nat -s 0.0.0.0/0 "
             "-d 169.254.169.254/32 -p tcp -m tcp --dport 80 -j DNAT "
             "--to-destination %s:%s" % (FLAGS.cc_host, FLAGS.cc_port))

    # NOTE(devcamcar): Cloud public SNAT entries and the default
    # SNAT rule for outbound traffic.
    _confirm_rule("POSTROUTING", "-t nat -s %s "
             "-j SNAT --to-source %s"
             % (FLAGS.fixed_range, FLAGS.routing_source_ip))

    _confirm_rule("POSTROUTING", "-t nat -s %s -j MASQUERADE" %
                  FLAGS.fixed_range)
    _confirm_rule("POSTROUTING", "-t nat -s %(range)s -d %(range)s -j ACCEPT" %
                  {'range': FLAGS.fixed_range})

def bind_floating_ip(floating_ip):
    """Bind ip to public interface"""
    _execute("sudo ip addr add %s dev %s" % (floating_ip,
                                             FLAGS.public_interface))


def unbind_floating_ip(floating_ip):
    """Unbind a public ip from public interface"""
    _execute("sudo ip addr del %s dev %s" % (floating_ip,
                                             FLAGS.public_interface))


def ensure_vlan_forward(public_ip, port, private_ip):
    """Sets up forwarding rules for vlan"""
    _confirm_rule("FORWARD", "-d %s -p udp --dport 1194 -j ACCEPT" %
                  private_ip)
    _confirm_rule("PREROUTING",
                  "-t nat -d %s -p udp --dport %s -j DNAT --to %s:1194"
            % (public_ip, port, private_ip))


def ensure_floating_forward(floating_ip, fixed_ip):
    """Ensure floating ip forwarding rule"""
    _confirm_rule("PREROUTING", "-t nat -d %s -j DNAT --to %s"
                           % (floating_ip, fixed_ip))
    _confirm_rule("POSTROUTING", "-t nat -s %s -j SNAT --to %s"
                           % (fixed_ip, floating_ip))
    # TODO(joshua): Get these from the secgroup datastore entries
    _confirm_rule("FORWARD", "-d %s -p icmp -j ACCEPT"
                           % (fixed_ip))
    for (protocol, port) in DEFAULT_PORTS:
        _confirm_rule("FORWARD","-d %s -p %s --dport %s -j ACCEPT"
            % (fixed_ip, protocol, port))


def remove_floating_forward(floating_ip, fixed_ip):
    """Remove forwarding for floating ip"""
    _remove_rule("PREROUTING", "-t nat -d %s -j DNAT --to %s"
                          % (floating_ip, fixed_ip))
    _remove_rule("POSTROUTING", "-t nat -s %s -j SNAT --to %s"
                          % (fixed_ip, floating_ip))
    _remove_rule("FORWARD", "-d %s -p icmp -j ACCEPT"
                          % (fixed_ip))
    for (protocol, port) in DEFAULT_PORTS:
        _remove_rule("FORWARD", "-d %s -p %s --dport %s -j ACCEPT"
                              % (fixed_ip, protocol, port))


def ensure_vlan_bridge(vlan_num, bridge, net_attrs=None):
    """Create a vlan and bridge unless they already exist"""
    interface = ensure_vlan(vlan_num)
    ensure_bridge(bridge, interface, net_attrs)


def ensure_vlan(vlan_num):
    """Create a vlan unless it already exists"""
    interface = "vlan%s" % vlan_num
    if not _device_exists(interface):
        logging.debug("Starting VLAN inteface %s", interface)
        _execute("sudo vconfig set_name_type VLAN_PLUS_VID_NO_PAD")
        _execute("sudo vconfig add %s %s" % (FLAGS.bridge_dev, vlan_num))
        _execute("sudo ifconfig %s up" % interface)
    return interface


def ensure_bridge(bridge, interface, net_attrs=None):
    """Create a bridge unless it already exists"""
    if not _device_exists(bridge):
        logging.debug("Starting Bridge inteface for %s", interface)
        _execute("sudo brctl addbr %s" % bridge)
        _execute("sudo brctl setfd %s 0" % bridge)
        # _execute("sudo brctl setageing %s 10" % bridge)
        _execute("sudo brctl stp %s off" % bridge)
        _execute("sudo brctl addif %s %s" % (bridge, interface))
    if net_attrs:
        _execute("sudo ifconfig %s %s broadcast %s netmask %s up" % \
                (bridge,
                 net_attrs['gateway'],
                 net_attrs['broadcast'],
                 net_attrs['netmask']))
    else:
        _execute("sudo ifconfig %s up" % bridge)
    _confirm_rule("FORWARD", "--in-interface %s -j ACCEPT" % bridge)
    _confirm_rule("FORWARD", "--out-interface %s -j ACCEPT" % bridge)


def get_dhcp_hosts(context, network_id):
    """Get a string containing a network's hosts config in dnsmasq format"""
    hosts = []
    for fixed_ip_ref in db.network_get_associated_fixed_ips(context,
                                                            network_id):
        hosts.append(_host_dhcp(fixed_ip_ref))
    return '\n'.join(hosts)


# TODO(ja): if the system has restarted or pid numbers have wrapped
#           then you cannot be certain that the pid refers to the
#           dnsmasq.  As well, sending a HUP only reloads the hostfile,
#           so any configuration options (like dchp-range, vlan, ...)
#           aren't reloaded
def update_dhcp(context, network_id):
    """(Re)starts a dnsmasq server for a given network

    if a dnsmasq instance is already running then send a HUP
    signal causing it to reload, otherwise spawn a new instance
    """
    network_ref = db.network_get(context, network_id)
<<<<<<< HEAD
    with open(_dhcp_file(network_ref['bridge'], 'conf'), 'w') as f:
        f.write(get_dhcp_hosts(context, network_id))

    pid = _dnsmasq_pid_for(network_ref['bridge'])
=======

    conffile = _dhcp_file(network_ref['vlan'], 'conf')
    with open(conffile, 'w') as f:
        f.write(get_dhcp_hosts(context, network_id))

    # Make sure dnsmasq can actually read it (it setuid()s to "nobody")
    os.chmod(conffile, 0644)

    pid = _dnsmasq_pid_for(network_ref['vlan'])
>>>>>>> dbbdebbc

    # if dnsmasq is already running, then tell it to reload
    if pid:
        # TODO(ja): use "/proc/%d/cmdline" % (pid) to determine if pid refers
        #           correct dnsmasq process
        try:
            _execute('sudo kill -HUP %d' % pid)
            return
        except Exception as exc:  # pylint: disable-msg=W0703
            logging.debug("Hupping dnsmasq threw %s", exc)

    # FLAGFILE and DNSMASQ_INTERFACE in env
    env = {'FLAGFILE': FLAGS.dhcpbridge_flagfile,
           'DNSMASQ_INTERFACE': network_ref['bridge']}
    command = _dnsmasq_cmd(network_ref)
    _execute(command, addl_env=env)


def _host_dhcp(fixed_ip_ref):
    """Return a host string for an address"""
    instance_ref = fixed_ip_ref['instance']
    return "%s,%s.novalocal,%s" % (instance_ref['mac_address'],
                                   instance_ref['hostname'],
                                   fixed_ip_ref['address'])


def _execute(cmd, *args, **kwargs):
    """Wrapper around utils._execute for fake_network"""
    if FLAGS.fake_network:
        logging.debug("FAKE NET: %s", cmd)
        return "fake", 0
    else:
        return utils.execute(cmd, *args, **kwargs)


def _device_exists(device):
    """Check if ethernet device exists"""
    (_out, err) = _execute("ifconfig %s" % device, check_exit_code=False)
    return not err


def _confirm_rule(chain, cmd):
    """Delete and re-add iptables rule"""
    if FLAGS.use_nova_chains:
        chain = "nova_%s" % chain.lower()
    _execute("sudo iptables --delete %s %s" % (chain, cmd), check_exit_code=False)
    _execute("sudo iptables -I %s %s" % (chain, cmd))


def _remove_rule(chain, cmd):
    """Remove iptables rule"""
    if FLAGS.use_nova_chains:
        chain = "%S" % chain.lower()
    _execute("sudo iptables --delete %s %s" % (chain, cmd))


def _dnsmasq_cmd(net):
    """Builds dnsmasq command"""
    cmd = ['sudo -E dnsmasq',
           ' --strict-order',
           ' --bind-interfaces',
           ' --conf-file=',
           ' --pid-file=%s' % _dhcp_file(net['bridge'], 'pid'),
           ' --listen-address=%s' % net['gateway'],
           ' --except-interface=lo',
           ' --dhcp-range=%s,static,120s' % net['dhcp_start'],
<<<<<<< HEAD
           ' --dhcp-hostsfile=%s' % _dhcp_file(net['bridge'], 'conf'),
           ' --dhcp-script=%s' % _bin_file('nova-dhcpbridge'),
=======
           ' --dhcp-hostsfile=%s' % _dhcp_file(net['vlan'], 'conf'),
           ' --dhcp-script=%s' % FLAGS.dhcpbridge,
>>>>>>> dbbdebbc
           ' --leasefile-ro']
    return ''.join(cmd)


def _stop_dnsmasq(network):
    """Stops the dnsmasq instance for a given network"""
    pid = _dnsmasq_pid_for(network)

    if pid:
        try:
            _execute('sudo kill -TERM %d' % pid)
        except Exception as exc:  # pylint: disable-msg=W0703
            logging.debug("Killing dnsmasq threw %s", exc)


def _dhcp_file(bridge, kind):
    """Return path to a pid, leases or conf file for a bridge"""

<<<<<<< HEAD
    return os.path.abspath("%s/nova-%s.%s" % (FLAGS.networks_path,
                                              bridge,
                                              kind))

=======
    if not os.path.exists(FLAGS.networks_path):
        os.makedirs(FLAGS.networks_path)
>>>>>>> dbbdebbc

    return os.path.abspath("%s/nova-%s.%s" % (FLAGS.networks_path, vlan, kind))


def _dnsmasq_pid_for(bridge):
    """Returns he pid for prior dnsmasq instance for a bridge

    Returns None if no pid file exists

    If machine has rebooted pid might be incorrect (caller should check)
    """

    pid_file = _dhcp_file(bridge, 'pid')

    if os.path.exists(pid_file):
        with open(pid_file, 'r') as f:
            return int(f.read())<|MERGE_RESOLUTION|>--- conflicted
+++ resolved
@@ -179,22 +179,15 @@
     signal causing it to reload, otherwise spawn a new instance
     """
     network_ref = db.network_get(context, network_id)
-<<<<<<< HEAD
-    with open(_dhcp_file(network_ref['bridge'], 'conf'), 'w') as f:
-        f.write(get_dhcp_hosts(context, network_id))
-
-    pid = _dnsmasq_pid_for(network_ref['bridge'])
-=======
-
-    conffile = _dhcp_file(network_ref['vlan'], 'conf')
+
+    conffile = _dhcp_file(network_ref['bridge'], 'conf')
     with open(conffile, 'w') as f:
         f.write(get_dhcp_hosts(context, network_id))
 
     # Make sure dnsmasq can actually read it (it setuid()s to "nobody")
     os.chmod(conffile, 0644)
 
-    pid = _dnsmasq_pid_for(network_ref['vlan'])
->>>>>>> dbbdebbc
+    pid = _dnsmasq_pid_for(network_ref['bridge'])
 
     # if dnsmasq is already running, then tell it to reload
     if pid:
@@ -261,13 +254,8 @@
            ' --listen-address=%s' % net['gateway'],
            ' --except-interface=lo',
            ' --dhcp-range=%s,static,120s' % net['dhcp_start'],
-<<<<<<< HEAD
            ' --dhcp-hostsfile=%s' % _dhcp_file(net['bridge'], 'conf'),
-           ' --dhcp-script=%s' % _bin_file('nova-dhcpbridge'),
-=======
-           ' --dhcp-hostsfile=%s' % _dhcp_file(net['vlan'], 'conf'),
            ' --dhcp-script=%s' % FLAGS.dhcpbridge,
->>>>>>> dbbdebbc
            ' --leasefile-ro']
     return ''.join(cmd)
 
@@ -286,21 +274,15 @@
 def _dhcp_file(bridge, kind):
     """Return path to a pid, leases or conf file for a bridge"""
 
-<<<<<<< HEAD
+    if not os.path.exists(FLAGS.networks_path):
+        os.makedirs(FLAGS.networks_path)
     return os.path.abspath("%s/nova-%s.%s" % (FLAGS.networks_path,
                                               bridge,
                                               kind))
 
-=======
-    if not os.path.exists(FLAGS.networks_path):
-        os.makedirs(FLAGS.networks_path)
->>>>>>> dbbdebbc
-
-    return os.path.abspath("%s/nova-%s.%s" % (FLAGS.networks_path, vlan, kind))
-
 
 def _dnsmasq_pid_for(bridge):
-    """Returns he pid for prior dnsmasq instance for a bridge
+    """Returns the pid for prior dnsmasq instance for a bridge
 
     Returns None if no pid file exists
 

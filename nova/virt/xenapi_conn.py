--- conflicted
+++ resolved
@@ -429,40 +429,7 @@
         """Stubout point. This can be replaced with a mock session."""
         return self.XenAPI.Session(url)
 
-<<<<<<< HEAD
-    def _poll_task(self, id, task, done):
-        """Poll the given XenAPI task, and fire the given action if we
-        get a result.
-        """
-        try:
-            name = self._session.xenapi.task.get_name_label(task)
-            status = self._session.xenapi.task.get_status(task)
-            action = dict(action=name[0:255],
-                          instance_id=id and int(id) or None,
-                          error=None)
-            if status == "pending":
-                return
-            elif status == "success":
-                result = self._session.xenapi.task.get_result(task)
-                LOG.info(_("Task [%(name)s] %(task)s status:"
-                        " success    %(result)s") % locals())
-                done.send(_parse_xmlrpc_value(result))
-            else:
-                error_info = self._session.xenapi.task.get_error_info(task)
-                action["error"] = str(error_info)
-                LOG.warn(_("Task [%(name)s] %(task)s status:"
-                        " %(status)s    %(error_info)s") % locals())
-                done.send_exception(self.XenAPI.Failure(error_info))
-
-            if id:
-                db.instance_action_create(context.get_admin_context(), action)
-        except self.XenAPI.Failure, exc:
-            LOG.warn(exc)
-            done.send_exception(*sys.exc_info())
-        self._stop_loop()
-
-=======
->>>>>>> 81857037
+
     def _unwrap_plugin_exceptions(self, func, *args, **kwargs):
         """Parse exception details"""
         try:

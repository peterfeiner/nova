<domain type='${type}'>
    <name>${name}</name>
    <os>
        <type>hvm</type>
<<<<<<< HEAD
#if $getVar('kernel', None)
        <kernel>${kernel}</kernel>
    #if $getVar('ramdisk', None)
        <initrd>${ramdisk}</initrd>
    #end if
=======
        <kernel>%(basepath)s/kernel</kernel>
        <initrd>%(basepath)s/ramdisk</initrd>
>>>>>>> 3363b133
        <cmdline>root=/dev/vda1 console=ttyS0</cmdline>
#end if
    </os>
    <features>
        <acpi/>
    </features>
    <memory>${memory_kb}</memory>
    <vcpu>${vcpus}</vcpu>
    <devices>
        <disk type='file'>
            <source file='${disk}'/>
            <target dev='vda' bus='virtio'/>
        </disk>
        <interface type='bridge'>
            <source bridge='${bridge_name}'/>
            <mac address='${mac_address}'/>
            <!--   <model type='virtio'/>  CANT RUN virtio network right now -->
            <filterref filter="nova-instance-%(name)s">
                <parameter name="IP" value="%(ip_address)s" />
                <parameter name="DHCPSERVER" value="%(dhcp_server)s" />
            </filterref>
        </interface>
        <serial type="file">
            <source path='${basepath}/console.log'/>
            <target port='1'/>
        </serial>
    </devices>
<<<<<<< HEAD
    <nova>${nova}</nova>
=======
>>>>>>> 3363b133
</domain><|MERGE_RESOLUTION|>--- conflicted
+++ resolved
@@ -2,16 +2,11 @@
     <name>${name}</name>
     <os>
         <type>hvm</type>
-<<<<<<< HEAD
 #if $getVar('kernel', None)
         <kernel>${kernel}</kernel>
     #if $getVar('ramdisk', None)
         <initrd>${ramdisk}</initrd>
     #end if
-=======
-        <kernel>%(basepath)s/kernel</kernel>
-        <initrd>%(basepath)s/ramdisk</initrd>
->>>>>>> 3363b133
         <cmdline>root=/dev/vda1 console=ttyS0</cmdline>
 #end if
     </os>
@@ -39,8 +34,4 @@
             <target port='1'/>
         </serial>
     </devices>
-<<<<<<< HEAD
-    <nova>${nova}</nova>
-=======
->>>>>>> 3363b133
 </domain>
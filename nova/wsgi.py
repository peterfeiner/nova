# vim: tabstop=4 shiftwidth=4 softtabstop=4

# Copyright 2010 United States Government as represented by the
# Administrator of the National Aeronautics and Space Administration.
# Copyright 2010 OpenStack LLC.
# All Rights Reserved.
#
#    Licensed under the Apache License, Version 2.0 (the "License"); you may
#    not use this file except in compliance with the License. You may obtain
#    a copy of the License at
#
#         http://www.apache.org/licenses/LICENSE-2.0
#
#    Unless required by applicable law or agreed to in writing, software
#    distributed under the License is distributed on an "AS IS" BASIS, WITHOUT
#    WARRANTIES OR CONDITIONS OF ANY KIND, either express or implied. See the
#    License for the specific language governing permissions and limitations
#    under the License.

"""
Utility methods for working with WSGI servers
"""

<<<<<<< HEAD
import logging
=======
import json
>>>>>>> 0ed247f3
import sys
from xml.dom import minidom

import eventlet
import eventlet.wsgi
eventlet.patcher.monkey_patch(all=False, socket=True, time=True)
import routes
import routes.middleware
import webob
import webob.dec
import webob.exc

<<<<<<< HEAD
from nova import utils
=======
from nova import log as logging
>>>>>>> 0ed247f3


class WritableLogger(object):
    """A thin wrapper that responds to `write` and logs."""

    def __init__(self, logger, level=logging.DEBUG):
        self.logger = logger
        self.level = level

    def write(self, msg):
        self.logger.log(self.level, msg)


class Server(object):
    """Server class to manage multiple WSGI sockets and applications."""

    def __init__(self, threads=1000):
        logging.basicConfig()
        self.pool = eventlet.GreenPool(threads)

    def start(self, application, port, host='0.0.0.0', backlog=128):
        """Run a WSGI server with the given application."""
        logging.audit("Starting %s on %s:%s", sys.argv[0], host, port)
        socket = eventlet.listen((host, port), backlog=backlog)
        self.pool.spawn_n(self._run, application, socket)

    def wait(self):
        """Wait until all servers have completed running."""
        try:
            self.pool.waitall()
        except KeyboardInterrupt:
            pass

    def _run(self, application, socket):
        """Start a WSGI server in a new green thread."""
        logger = logging.getLogger('eventlet.wsgi.server')
        eventlet.wsgi.server(socket, application, custom_pool=self.pool,
                             log=WritableLogger(logger))


class Application(object):
# TODO(gundlach): I think we should toss this class, now that it has no
# purpose.
    """Base WSGI application wrapper. Subclasses need to implement __call__."""

    def __call__(self, environ, start_response):
        r"""Subclasses will probably want to implement __call__ like this:

        @webob.dec.wsgify
        def __call__(self, req):
          # Any of the following objects work as responses:

          # Option 1: simple string
          res = 'message\n'

          # Option 2: a nicely formatted HTTP exception page
          res = exc.HTTPForbidden(detail='Nice try')

          # Option 3: a webob Response object (in case you need to play with
          # headers, or you want to be treated like an iterable, or or or)
          res = Response();
          res.app_iter = open('somefile')

          # Option 4: any wsgi app to be run next
          res = self.application

          # Option 5: you can get a Response object for a wsgi app, too, to
          # play with headers etc
          res = req.get_response(self.application)

          # You can then just return your response...
          return res
          # ... or set req.response and return None.
          req.response = res

        See the end of http://pythonpaste.org/webob/modules/dec.html
        for more info.
        """
        raise NotImplementedError("You must implement __call__")


class Middleware(Application):
    """Base WSGI middleware.

    These classes require an application to be
    initialized that will be called next.  By default the middleware will
    simply call its wrapped app, or you can override __call__ to customize its
    behavior.
    """

    def __init__(self, application):
        self.application = application

    def process_request(self, req):
        """Called on each request.

        If this returns None, the next application down the stack will be
        executed. If it returns a response then that response will be returned
        and execution will stop here.

        """
        return None

    def process_response(self, response):
        """Do whatever you'd like to the response."""
        return response

    @webob.dec.wsgify
    def __call__(self, req):
        response = self.process_request(req)
        if response:
            return response
        response = req.get_response(self.application)
        return self.process_response(response)


class Debug(Middleware):
    """Helper class that can be inserted into any WSGI application chain
    to get information about the request and response."""

    @webob.dec.wsgify
    def __call__(self, req):
        print ("*" * 40) + " REQUEST ENVIRON"
        for key, value in req.environ.items():
            print key, "=", value
        print
        resp = req.get_response(self.application)

        print ("*" * 40) + " RESPONSE HEADERS"
        for (key, value) in resp.headers.iteritems():
            print key, "=", value
        print

        resp.app_iter = self.print_generator(resp.app_iter)

        return resp

    @staticmethod
    def print_generator(app_iter):
        """
        Iterator that prints the contents of a wrapper string iterator
        when iterated.
        """
        print ("*" * 40) + " BODY"
        for part in app_iter:
            sys.stdout.write(part)
            sys.stdout.flush()
            yield part
        print


class Router(object):
    """
    WSGI middleware that maps incoming requests to WSGI apps.
    """

    def __init__(self, mapper):
        """
        Create a router for the given routes.Mapper.

        Each route in `mapper` must specify a 'controller', which is a
        WSGI app to call.  You'll probably want to specify an 'action' as
        well and have your controller be a wsgi.Controller, who will route
        the request to the action method.

        Examples:
          mapper = routes.Mapper()
          sc = ServerController()

          # Explicit mapping of one route to a controller+action
          mapper.connect(None, "/svrlist", controller=sc, action="list")

          # Actions are all implicitly defined
          mapper.resource("server", "servers", controller=sc)

          # Pointing to an arbitrary WSGI app.  You can specify the
          # {path_info:.*} parameter so the target app can be handed just that
          # section of the URL.
          mapper.connect(None, "/v1.0/{path_info:.*}", controller=BlogApp())
        """
        self.map = mapper
        self._router = routes.middleware.RoutesMiddleware(self._dispatch,
                                                          self.map)

    @webob.dec.wsgify
    def __call__(self, req):
        """
        Route the incoming request to a controller based on self.map.
        If no match, return a 404.
        """
        return self._router

    @staticmethod
    @webob.dec.wsgify
    def _dispatch(req):
        """
        Called by self._router after matching the incoming request to a route
        and putting the information into req.environ.  Either returns 404
        or the routed WSGI app's response.
        """
        match = req.environ['wsgiorg.routing_args'][1]
        if not match:
            return webob.exc.HTTPNotFound()
        app = match['controller']
        return app


class Controller(object):
    """
    WSGI app that reads routing information supplied by RoutesMiddleware
    and calls the requested action method upon itself.  All action methods
    must, in addition to their normal parameters, accept a 'req' argument
    which is the incoming webob.Request.  They raise a webob.exc exception,
    or return a dict which will be serialized by requested content type.
    """

    @webob.dec.wsgify
    def __call__(self, req):
        """
        Call the method specified in req.environ by RoutesMiddleware.
        """
        arg_dict = req.environ['wsgiorg.routing_args'][1]
        action = arg_dict['action']
        method = getattr(self, action)
        del arg_dict['controller']
        del arg_dict['action']
        arg_dict['req'] = req
        result = method(**arg_dict)
        if type(result) is dict:
            return self._serialize(result, req)
        else:
            return result

    def _serialize(self, data, request):
        """
        Serialize the given dict to the response type requested in request.
        Uses self._serialization_metadata if it exists, which is a dict mapping
        MIME types to information needed to serialize to that type.
        """
        _metadata = getattr(type(self), "_serialization_metadata", {})
        serializer = Serializer(request.environ, _metadata)
        return serializer.to_content_type(data)

    def _deserialize(self, data, request):
        """
        Deserialize the request body to the response type requested in request.
        Uses self._serialization_metadata if it exists, which is a dict mapping
        MIME types to information needed to serialize to that type.
        """
        _metadata = getattr(type(self), "_serialization_metadata", {})
        serializer = Serializer(request.environ, _metadata)
        return serializer.deserialize(data)


class Serializer(object):
    """
    Serializes and deserializes dictionaries to certain MIME types.
    """

    def __init__(self, environ, metadata=None):
        """
        Create a serializer based on the given WSGI environment.
        'metadata' is an optional dict mapping MIME types to information
        needed to serialize a dictionary to that type.
        """
        self.metadata = metadata or {}
        req = webob.Request.blank('', environ)
        suffix = req.path_info.split('.')[-1].lower()
        if suffix == 'json':
            self.handler = self._to_json
        elif suffix == 'xml':
            self.handler = self._to_xml
        elif 'application/json' in req.accept:
            self.handler = self._to_json
        elif 'application/xml' in req.accept:
            self.handler = self._to_xml
        else:
            # This is the default
            self.handler = self._to_json

    def to_content_type(self, data):
        """
        Serialize a dictionary into a string.

        The format of the string will be decided based on the Content Type
        requested in self.environ: by Accept: header, or by URL suffix.
        """
        return self.handler(data)

    def deserialize(self, datastring):
        """
        Deserialize a string to a dictionary.

        The string must be in the format of a supported MIME type.
        """
        datastring = datastring.strip()
        try:
            is_xml = (datastring[0] == '<')
            if not is_xml:
                return utils.loads(datastring)
            return self._from_xml(datastring)
        except:
            return None

    def _from_xml(self, datastring):
        xmldata = self.metadata.get('application/xml', {})
        plurals = set(xmldata.get('plurals', {}))
        node = minidom.parseString(datastring).childNodes[0]
        return {node.nodeName: self._from_xml_node(node, plurals)}

    def _from_xml_node(self, node, listnames):
        """
        Convert a minidom node to a simple Python type.

        listnames is a collection of names of XML nodes whose subnodes should
        be considered list items.
        """
        if len(node.childNodes) == 1 and node.childNodes[0].nodeType == 3:
            return node.childNodes[0].nodeValue
        elif node.nodeName in listnames:
            return [self._from_xml_node(n, listnames) for n in node.childNodes]
        else:
            result = dict()
            for attr in node.attributes.keys():
                result[attr] = node.attributes[attr].nodeValue
            for child in node.childNodes:
                if child.nodeType != node.TEXT_NODE:
                    result[child.nodeName] = self._from_xml_node(child,
                                                                 listnames)
            return result

    def _to_json(self, data):
        return utils.dumps(data)

    def _to_xml(self, data):
        metadata = self.metadata.get('application/xml', {})
        # We expect data to contain a single key which is the XML root.
        root_key = data.keys()[0]
        doc = minidom.Document()
        node = self._to_xml_node(doc, metadata, root_key, data[root_key])
        return node.toprettyxml(indent='    ')

    def _to_xml_node(self, doc, metadata, nodename, data):
        """Recursive method to convert data members to XML nodes."""
        result = doc.createElement(nodename)
        if type(data) is list:
            singular = metadata.get('plurals', {}).get(nodename, None)
            if singular is None:
                if nodename.endswith('s'):
                    singular = nodename[:-1]
                else:
                    singular = 'item'
            for item in data:
                node = self._to_xml_node(doc, metadata, singular, item)
                result.appendChild(node)
        elif type(data) is dict:
            attrs = metadata.get('attributes', {}).get(nodename, {})
            for k, v in data.items():
                if k in attrs:
                    result.setAttribute(k, str(v))
                else:
                    node = self._to_xml_node(doc, metadata, k, v)
                    result.appendChild(node)
        else:
            # Type is atom
            node = doc.createTextNode(str(data))
            result.appendChild(node)
        return result<|MERGE_RESOLUTION|>--- conflicted
+++ resolved
@@ -21,11 +21,6 @@
 Utility methods for working with WSGI servers
 """
 
-<<<<<<< HEAD
-import logging
-=======
-import json
->>>>>>> 0ed247f3
 import sys
 from xml.dom import minidom
 
@@ -38,11 +33,8 @@
 import webob.dec
 import webob.exc
 
-<<<<<<< HEAD
+from nova import log as logging
 from nova import utils
-=======
-from nova import log as logging
->>>>>>> 0ed247f3
 
 
 class WritableLogger(object):

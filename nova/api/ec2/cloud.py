# vim: tabstop=4 shiftwidth=4 softtabstop=4

# Copyright 2010 United States Government as represented by the
# Administrator of the National Aeronautics and Space Administration.
# All Rights Reserved.
#
#    Licensed under the Apache License, Version 2.0 (the "License"); you may
#    not use this file except in compliance with the License. You may obtain
#    a copy of the License at
#
#         http://www.apache.org/licenses/LICENSE-2.0
#
#    Unless required by applicable law or agreed to in writing, software
#    distributed under the License is distributed on an "AS IS" BASIS, WITHOUT
#    WARRANTIES OR CONDITIONS OF ANY KIND, either express or implied. See the
#    License for the specific language governing permissions and limitations
#    under the License.

"""
Cloud Controller: Implementation of EC2 REST API calls, which are
dispatched to other nodes via AMQP RPC. State is via distributed
datastore.
"""

import base64
import datetime
import logging
import os
import time

import IPy

from nova import crypto
from nova import db
from nova import exception
from nova import flags
from nova import quota
from nova import rpc
from nova import utils
from nova.compute.instance_types import INSTANCE_TYPES
from nova.api.ec2 import images


FLAGS = flags.FLAGS
flags.DECLARE('storage_availability_zone', 'nova.volume.manager')

InvalidInputException = exception.InvalidInputException

class QuotaError(exception.ApiError):
    """Quota Exceeeded"""
    pass


def _gen_key(context, user_id, key_name):
    """Generate a key

    This is a module level method because it is slow and we need to defer
    it into a process pool."""
    # NOTE(vish): generating key pair is slow so check for legal
    #             creation before creating key_pair
    try:
        db.key_pair_get(context, user_id, key_name)
        raise exception.Duplicate("The key_pair %s already exists"
                                  % key_name)
    except exception.NotFound:
        pass
    private_key, public_key, fingerprint = crypto.generate_key_pair()
    key = {}
    key['user_id'] = user_id
    key['name'] = key_name
    key['public_key'] = public_key
    key['fingerprint'] = fingerprint
    db.key_pair_create(context, key)
    return {'private_key': private_key, 'fingerprint': fingerprint}


class CloudController(object):
    """ CloudController provides the critical dispatch between
 inbound API calls through the endpoint and messages
 sent to the other nodes.
"""
    def __init__(self):
        self.network_manager = utils.import_object(FLAGS.network_manager)
        self.setup()

    def __str__(self):
        return 'CloudController'

    def setup(self):
        """ Ensure the keychains and folders exist. """
        # FIXME(ja): this should be moved to a nova-manage command,
        # if not setup throw exceptions instead of running
        # Create keys folder, if it doesn't exist
        if not os.path.exists(FLAGS.keys_path):
            os.makedirs(FLAGS.keys_path)
        # Gen root CA, if we don't have one
        root_ca_path = os.path.join(FLAGS.ca_path, FLAGS.ca_file)
        if not os.path.exists(root_ca_path):
            start = os.getcwd()
            os.chdir(FLAGS.ca_path)
            # TODO(vish): Do this with M2Crypto instead
            utils.runthis("Generating root CA: %s", "sh genrootca.sh")
            os.chdir(start)

    def _get_mpi_data(self, project_id):
        result = {}
        for instance in db.instance_get_all_by_project(None, project_id):
            if instance['fixed_ip']:
                line = '%s slots=%d' % (instance['fixed_ip']['address'],
                    INSTANCE_TYPES[instance['instance_type']]['vcpus'])
                key = str(instance['key_name'])
                if key in result:
                    result[key].append(line)
                else:
                    result[key] = [line]
        return result

    def _trigger_refresh_security_group(self, security_group):
        nodes = set([instance['host'] for instance in security_group.instances
                       if instance['host'] is not None])
        for node in nodes:
            rpc.call('%s.%s' % (FLAGS.compute_topic, node),
                     { "method": "refresh_security_group",
                       "args": { "context": None,
                                 "security_group_id": security_group.id}})

    def get_metadata(self, address):
        instance_ref = db.fixed_ip_get_instance(None, address)
        if instance_ref is None:
            return None
        mpi = self._get_mpi_data(instance_ref['project_id'])
        if instance_ref['key_name']:
            keys = {
                '0': {
                    '_name': instance_ref['key_name'],
                    'openssh-key': instance_ref['key_data']
                }
            }
        else:
            keys = ''
        hostname = instance_ref['hostname']
        floating_ip = db.instance_get_floating_address(None,
                                                       instance_ref['id'])
        data = {
            'user-data': base64.b64decode(instance_ref['user_data']),
            'meta-data': {
                'ami-id': instance_ref['image_id'],
                'ami-launch-index': instance_ref['launch_index'],
                'ami-manifest-path': 'FIXME',
                'block-device-mapping': {  # TODO(vish): replace with real data
                    'ami': 'sda1',
                    'ephemeral0': 'sda2',
                    'root': '/dev/sda1',
                    'swap': 'sda3'
                },
                'hostname': hostname,
                'instance-action': 'none',
                'instance-id': instance_ref['ec2_id'],
                'instance-type': instance_ref['instance_type'],
                'local-hostname': hostname,
                'local-ipv4': address,
                'kernel-id': instance_ref['kernel_id'],
                'placement': {
                    'availability-zone': 'nova' # TODO(vish): real zone
                },
                'public-hostname': hostname,
                'public-ipv4': floating_ip or '',
                'public-keys': keys,
                'ramdisk-id': instance_ref['ramdisk_id'],
                'reservation-id': instance_ref['reservation_id'],
                'security-groups': '',
                'mpi': mpi
            }
        }
        if False:  # TODO(vish): store ancestor ids
            data['ancestor-ami-ids'] = []
        if False:  # TODO(vish): store product codes
            data['product-codes'] = []
        return data

    def describe_availability_zones(self, context, **kwargs):
        return {'availabilityZoneInfo': [{'zoneName': 'nova',
                                          'zoneState': 'available'}]}

    def describe_regions(self, context, region_name=None, **kwargs):
        if FLAGS.region_list:
            regions = []
            for region in FLAGS.region_list:
                name, _sep, url = region.partition('=')
                regions.append({'regionName': name,
                                'regionEndpoint': url})
        else:
            regions = [{'regionName': 'nova',
                        'regionEndpoint': FLAGS.ec2_url}]
        if region_name:
            regions = [r for r in regions if r['regionName'] in region_name]
        return {'regionInfo': regions }

    def describe_snapshots(self,
                           context,
                           snapshot_id=None,
                           owner=None,
                           restorable_by=None,
                           **kwargs):
        return {'snapshotSet': [{'snapshotId': 'fixme',
                                 'volumeId': 'fixme',
                                 'status': 'fixme',
                                 'startTime': 'fixme',
                                 'progress': 'fixme',
                                 'ownerId': 'fixme',
                                 'volumeSize': 0,
                                 'description': 'fixme'}]}

    def describe_key_pairs(self, context, key_name=None, **kwargs):
        key_pairs = db.key_pair_get_all_by_user(context, context.user.id)
        if not key_name is None:
            key_pairs = [x for x in key_pairs if x['name'] in key_name]

        result = []
        for key_pair in key_pairs:
            # filter out the vpn keys
            suffix = FLAGS.vpn_key_suffix
            if context.user.is_admin() or not key_pair['name'].endswith(suffix):
                result.append({
                    'keyName': key_pair['name'],
                    'keyFingerprint': key_pair['fingerprint'],
                })

        return {'keypairsSet': result}

    def create_key_pair(self, context, key_name, **kwargs):
        data = _gen_key(None, context.user.id, key_name)
        return {'keyName': key_name,
                'keyFingerprint': data['fingerprint'],
                'keyMaterial': data['private_key']}
        # TODO(vish): when context is no longer an object, pass it here

    def delete_key_pair(self, context, key_name, **kwargs):
        try:
            db.key_pair_destroy(context, context.user.id, key_name)
        except exception.NotFound:
            # aws returns true even if the key doesn't exist
            pass
        return True

    def describe_security_groups(self, context, group_name=None, **kwargs):
        self._ensure_default_security_group(context)
        if context.user.is_admin():
            groups = db.security_group_get_all(context)
        else:
            groups = db.security_group_get_by_project(context,
                                                      context.project.id)
        groups = [self._format_security_group(context, g) for g in groups]
        if not group_name is None:
            groups = [g for g in groups if g.name in group_name]

        return {'securityGroupInfo': groups }

    def _format_security_group(self, context, group):
        g = {}
        g['groupDescription'] = group.description
        g['groupName'] = group.name
        g['ownerId'] = context.user.id
        g['ipPermissions'] = []
        for rule in group.rules:
            r = {}
            r['ipProtocol'] = rule.protocol
            r['fromPort'] = rule.from_port
            r['toPort'] = rule.to_port
            r['groups'] = []
            r['ipRanges'] = []
            if rule.group_id:
                source_group = db.security_group_get(context, rule.group_id)
                r['groups'] += [{'groupName': source_group.name,
                                 'userId': source_group.user_id}]
            else:
                r['ipRanges'] += [{'cidrIp': rule.cidr}]
            g['ipPermissions'] += [r]
        return g


    def _authorize_revoke_rule_args_to_dict(self, context,
                                            to_port=None, from_port=None,
                                            ip_protocol=None, cidr_ip=None,
                                            user_id=None,
                                            source_security_group_name=None,
                                            source_security_group_owner_id=None):

        values = {}

        if source_security_group_name:
            source_project_id = self._get_source_project_id(context,
                source_security_group_owner_id)

            source_security_group = \
                    db.security_group_get_by_name(context,
                                                  source_project_id,
                                                  source_security_group_name)
            values['group_id'] = source_security_group.id
        elif cidr_ip:
            # If this fails, it throws an exception. This is what we want.
            IPy.IP(cidr_ip)
            values['cidr'] = cidr_ip
        else:
            values['cidr'] = '0.0.0.0/0'

        if ip_protocol and from_port and to_port:
            from_port   = int(from_port)
            to_port     = int(to_port)
            ip_protocol = str(ip_protocol)

            if ip_protocol.upper() not in ['TCP','UDP','ICMP']:
                 raise InvalidInputException('%s is not a valid ipProtocol' %
                                                 (ip_protocol,))
            if ((min(from_port, to_port) < -1) or
                (max(from_port, to_port) > 65535)):
                 raise InvalidInputException('Invalid port range')

            values['protocol'] = ip_protocol
            values['from_port'] = from_port
            values['to_port'] = to_port
        else:
            # If cidr based filtering, protocol and ports are mandatory
            if 'cidr' in values:
                return None

        return values

    def revoke_security_group_ingress(self, context, group_name, **kwargs):
        self._ensure_default_security_group(context)
        security_group = db.security_group_get_by_name(context,
                                                       context.project.id,
                                                       group_name)

        criteria = self._authorize_revoke_rule_args_to_dict(context, **kwargs)

        for rule in security_group.rules:
            for (k,v) in criteria.iteritems():
                if getattr(rule, k, False) != v:
                    break
            # If we make it here, we have a match
            db.security_group_rule_destroy(context, rule.id)

        self._trigger_refresh_security_group(security_group)

        return True

    # TODO(soren): Dupe detection. Adding the same rule twice actually
    #              adds the same rule twice to the rule set, which is
    #              pointless.
    # TODO(soren): This has only been tested with Boto as the client.
    #              Unfortunately, it seems Boto is using an old API
    #              for these operations, so support for newer API versions
    #              is sketchy.
    def authorize_security_group_ingress(self, context, group_name, **kwargs):
        self._ensure_default_security_group(context)
        security_group = db.security_group_get_by_name(context,
                                                       context.project.id,
                                                       group_name)

        values = self._authorize_revoke_rule_args_to_dict(context, **kwargs)
        values['parent_group_id'] = security_group.id

        security_group_rule = db.security_group_rule_create(context, values)

        self._trigger_refresh_security_group(security_group)

        return True

    def _get_source_project_id(self, context, source_security_group_owner_id):
        if source_security_group_owner_id:
        # Parse user:project for source group.
            source_parts = source_security_group_owner_id.split(':')

            # If no project name specified, assume it's same as user name.
            # Since we're looking up by project name, the user name is not
            # used here.  It's only read for EC2 API compatibility.
            if len(source_parts) == 2:
                source_project_id = source_parts[1]
            else:
                source_project_id = source_parts[0]
        else:
            source_project_id = context.project.id

        return source_project_id


    def create_security_group(self, context, group_name, group_description):
        self._ensure_default_security_group(context)
        if db.securitygroup_exists(context, context.project.id, group_name):
            raise exception.ApiError('group %s already exists' % group_name)

        group = {'user_id' : context.user.id,
                 'project_id': context.project.id,
                 'name': group_name,
                 'description': group_description}
        group_ref = db.security_group_create(context, group)

        return {'securityGroupSet': [self._format_security_group(context,
                                                                 group_ref)]}


    def delete_security_group(self, context, group_name, **kwargs):
        security_group = db.security_group_get_by_name(context,
                                                       context.project.id,
                                                       group_name)
        db.security_group_destroy(context, security_group.id)
        return True


    def get_console_output(self, context, instance_id, **kwargs):
        # instance_id is passed in as a list of instances
        instance_ref = db.instance_get_by_ec2_id(context, instance_id[0])
        return rpc.call('%s.%s' % (FLAGS.compute_topic,
                                   instance_ref['host']),
                        {"method": "get_console_output",
                         "args": {"context": None,
                                  "instance_id": instance_ref['id']}})

    def describe_volumes(self, context, **kwargs):
        if context.user.is_admin():
            volumes = db.volume_get_all(context)
        else:
            volumes = db.volume_get_all_by_project(context, context.project.id)

        volumes = [self._format_volume(context, v) for v in volumes]

        return {'volumeSet': volumes}

    def _format_volume(self, context, volume):
        v = {}
        v['volumeId'] = volume['ec2_id']
        v['status'] = volume['status']
        v['size'] = volume['size']
        v['availabilityZone'] = volume['availability_zone']
        v['createTime'] = volume['created_at']
        if context.user.is_admin():
            v['status'] = '%s (%s, %s, %s, %s)' % (
                volume['status'],
                volume['user_id'],
                volume['host'],
                volume['instance_id'],
                volume['mountpoint'])
        if volume['attach_status'] == 'attached':
            v['attachmentSet'] = [{'attachTime': volume['attach_time'],
                                   'deleteOnTermination': False,
                                   'device': volume['mountpoint'],
                                   'instanceId': volume['instance_id'],
                                   'status': 'attached',
                                   'volume_id': volume['ec2_id']}]
        else:
            v['attachmentSet'] = [{}]

        v['display_name'] = volume['display_name']
        v['display_description'] = volume['display_description']
        return v

    def create_volume(self, context, size, **kwargs):
        # check quota
        if quota.allowed_volumes(context, 1, size) < 1:
            logging.warn("Quota exceeeded for %s, tried to create %sG volume",
                         context.project.id, size)
            raise QuotaError("Volume quota exceeded. You cannot "
                             "create a volume of size %s" %
                             size)
        vol = {}
        vol['size'] = size
        vol['user_id'] = context.user.id
        vol['project_id'] = context.project.id
        vol['availability_zone'] = FLAGS.storage_availability_zone
        vol['status'] = "creating"
        vol['attach_status'] = "detached"
        vol['display_name'] = kwargs.get('display_name')
        vol['display_description'] = kwargs.get('display_description')
        volume_ref = db.volume_create(context, vol)

        rpc.cast(FLAGS.scheduler_topic,
                 {"method": "create_volume",
                  "args": {"context": None,
                           "topic": FLAGS.volume_topic,
                           "volume_id": volume_ref['id']}})

        return {'volumeSet': [self._format_volume(context, volume_ref)]}


    def attach_volume(self, context, volume_id, instance_id, device, **kwargs):
        volume_ref = db.volume_get_by_ec2_id(context, volume_id)
        # TODO(vish): abstract status checking?
        if volume_ref['status'] != "available":
            raise exception.ApiError("Volume status must be available")
        if volume_ref['attach_status'] == "attached":
            raise exception.ApiError("Volume is already attached")
        instance_ref = db.instance_get_by_ec2_id(context, instance_id)
        host = instance_ref['host']
        rpc.cast(db.queue_get_for(context, FLAGS.compute_topic, host),
                                {"method": "attach_volume",
                                 "args": {"context": None,
                                          "volume_id": volume_ref['id'],
                                          "instance_id": instance_ref['id'],
                                          "mountpoint": device}})
        return {'attachTime': volume_ref['attach_time'],
                'device': volume_ref['mountpoint'],
                'instanceId': instance_ref['id'],
                'requestId': context.request_id,
                'status': volume_ref['attach_status'],
                'volumeId': volume_ref['id']}

    def detach_volume(self, context, volume_id, **kwargs):
        volume_ref = db.volume_get_by_ec2_id(context, volume_id)
        instance_ref = db.volume_get_instance(context, volume_ref['id'])
        if not instance_ref:
            raise exception.ApiError("Volume isn't attached to anything!")
        # TODO(vish): abstract status checking?
        if volume_ref['status'] == "available":
            raise exception.ApiError("Volume is already detached")
        try:
            host = instance_ref['host']
            rpc.cast(db.queue_get_for(context, FLAGS.compute_topic, host),
                                {"method": "detach_volume",
                                 "args": {"context": None,
                                          "instance_id": instance_ref['id'],
                                          "volume_id": volume_ref['id']}})
        except exception.NotFound:
            # If the instance doesn't exist anymore,
            # then we need to call detach blind
            db.volume_detached(context)
        return {'attachTime': volume_ref['attach_time'],
                'device': volume_ref['mountpoint'],
                'instanceId': instance_ref['ec2_id'],
                'requestId': context.request_id,
                'status': volume_ref['attach_status'],
                'volumeId': volume_ref['id']}

    def _convert_to_set(self, lst, label):
        if lst == None or lst == []:
            return None
        if not isinstance(lst, list):
            lst = [lst]
        return [{label: x} for x in lst]

    def update_volume(self, context, volume_id, **kwargs):
        updatable_fields = ['display_name', 'display_description']
        changes = {}
        for field in updatable_fields:
            if field in kwargs:
                changes[field] = kwargs[field]
        if changes:
            db.volume_update(context, volume_id, kwargs)
        return True

    def describe_instances(self, context, **kwargs):
        return self._format_describe_instances(context)

    def _format_describe_instances(self, context):
        return { 'reservationSet': self._format_instances(context) }

    def _format_run_instances(self, context, reservation_id):
        i = self._format_instances(context, reservation_id)
        assert len(i) == 1
        return i[0]

    def _format_instances(self, context, reservation_id=None):
        reservations = {}
        if reservation_id:
            instances = db.instance_get_all_by_reservation(context,
                                                           reservation_id)
        else:
            if context.user.is_admin():
                instances = db.instance_get_all(context)
            else:
                instances = db.instance_get_all_by_project(context,
                                                           context.project.id)
        for instance in instances:
            if not context.user.is_admin():
                if instance['image_id'] == FLAGS.vpn_image_id:
                    continue
            i = {}
            i['instanceId'] = instance['ec2_id']
            i['imageId'] = instance['image_id']
            i['instanceState'] = {
                'code': instance['state'],
                'name': instance['state_description']
            }
            fixed_addr = None
            floating_addr = None
            if instance['fixed_ip']:
                fixed_addr = instance['fixed_ip']['address']
                if instance['fixed_ip']['floating_ips']:
                    fixed = instance['fixed_ip']
                    floating_addr = fixed['floating_ips'][0]['address']
            i['privateDnsName'] = fixed_addr
            i['publicDnsName'] = floating_addr
            i['dnsName'] = i['publicDnsName'] or i['privateDnsName']
            i['keyName'] = instance['key_name']
            if context.user.is_admin():
                i['keyName'] = '%s (%s, %s)' % (i['keyName'],
                    instance['project_id'],
                    instance['host'])
            i['productCodesSet'] = self._convert_to_set([], 'product_codes')
            i['instanceType'] = instance['instance_type']
            i['launchTime'] = instance['created_at']
            i['amiLaunchIndex'] = instance['launch_index']
            i['displayName'] = instance['display_name']
            i['displayDescription'] = instance['display_description']
            if not reservations.has_key(instance['reservation_id']):
                r = {}
                r['reservationId'] = instance['reservation_id']
                r['ownerId'] = instance['project_id']
                r['groupSet'] = self._convert_to_set([], 'groups')
                r['instancesSet'] = []
                reservations[instance['reservation_id']] = r
            reservations[instance['reservation_id']]['instancesSet'].append(i)

        return list(reservations.values())

    def describe_addresses(self, context, **kwargs):
        return self.format_addresses(context)

    def format_addresses(self, context):
        addresses = []
        if context.user.is_admin():
            iterator = db.floating_ip_get_all(context)
        else:
            iterator = db.floating_ip_get_all_by_project(context,
                                                         context.project.id)
        for floating_ip_ref in iterator:
            address = floating_ip_ref['address']
            instance_id = None
            if (floating_ip_ref['fixed_ip']
                and floating_ip_ref['fixed_ip']['instance']):
                instance_id = floating_ip_ref['fixed_ip']['instance']['ec2_id']
            address_rv = {'public_ip': address,
                          'instance_id': instance_id}
            if context.user.is_admin():
                details = "%s (%s)" % (address_rv['instance_id'],
                                       floating_ip_ref['project_id'])
                address_rv['instance_id'] = details
            addresses.append(address_rv)
        return {'addressesSet': addresses}

    def allocate_address(self, context, **kwargs):
        # check quota
        if quota.allowed_floating_ips(context, 1) < 1:
            logging.warn("Quota exceeeded for %s, tried to allocate address",
                         context.project.id)
            raise QuotaError("Address quota exceeded. You cannot "
                             "allocate any more addresses")
        network_topic = self._get_network_topic(context)
        public_ip = rpc.call(network_topic,
                         {"method": "allocate_floating_ip",
                          "args": {"context": None,
                                   "project_id": context.project.id}})
        return {'addressSet': [{'publicIp': public_ip}]}

    def release_address(self, context, public_ip, **kwargs):
        # NOTE(vish): Should we make sure this works?
        floating_ip_ref = db.floating_ip_get_by_address(context, public_ip)
        network_topic = self._get_network_topic(context)
        rpc.cast(network_topic,
                 {"method": "deallocate_floating_ip",
                  "args": {"context": None,
                           "floating_address": floating_ip_ref['address']}})
        return {'releaseResponse': ["Address released."]}

    def associate_address(self, context, instance_id, public_ip, **kwargs):
        instance_ref = db.instance_get_by_ec2_id(context, instance_id)
        fixed_address = db.instance_get_fixed_address(context,
                                                      instance_ref['id'])
        floating_ip_ref = db.floating_ip_get_by_address(context, public_ip)
        network_topic = self._get_network_topic(context)
        rpc.cast(network_topic,
                 {"method": "associate_floating_ip",
                  "args": {"context": None,
                           "floating_address": floating_ip_ref['address'],
                           "fixed_address": fixed_address}})
        return {'associateResponse': ["Address associated."]}

    def disassociate_address(self, context, public_ip, **kwargs):
        floating_ip_ref = db.floating_ip_get_by_address(context, public_ip)
        network_topic = self._get_network_topic(context)
        rpc.cast(network_topic,
                 {"method": "disassociate_floating_ip",
                  "args": {"context": None,
                           "floating_address": floating_ip_ref['address']}})
        return {'disassociateResponse': ["Address disassociated."]}

    def _get_network_topic(self, context):
        """Retrieves the network host for a project"""
        network_ref = db.project_get_network(context, context.project.id)
        host = network_ref['host']
        if not host:
            host = rpc.call(FLAGS.network_topic,
                                  {"method": "set_network_host",
                                   "args": {"context": None,
                                            "project_id": context.project.id}})
        return db.queue_get_for(context, FLAGS.network_topic, host)

    def _ensure_default_security_group(self, context):
        try:
            db.security_group_get_by_name(context,
                                          context.project.id,
                                          'default')
        except exception.NotFound:
            values = { 'name'        : 'default',
                       'description' : 'default',
                       'user_id'     : context.user.id,
                       'project_id'  : context.project.id }
            group = db.security_group_create({}, values)

    def run_instances(self, context, **kwargs):
        instance_type = kwargs.get('instance_type', 'm1.small')
        if instance_type not in INSTANCE_TYPES:
            raise exception.ApiError("Unknown instance type: %s",
                                     instance_type)
        # check quota
        max_instances = int(kwargs.get('max_count', 1))
        min_instances = int(kwargs.get('min_count', max_instances))
        num_instances = quota.allowed_instances(context,
                                                max_instances,
                                                instance_type)
        if num_instances < min_instances:
            logging.warn("Quota exceeeded for %s, tried to run %s instances",
                         context.project.id, min_instances)
            raise QuotaError("Instance quota exceeded. You can only "
                             "run %s more instances of this type." %
                             num_instances, "InstanceLimitExceeded")
        # make sure user can access the image
        # vpn image is private so it doesn't show up on lists
        vpn = kwargs['image_id'] == FLAGS.vpn_image_id

        if not vpn:
            image = images.get(context, kwargs['image_id'])

        # FIXME(ja): if image is vpn, this breaks
        # get defaults from imagestore
        image_id = image['imageId']
        kernel_id = image.get('kernelId', FLAGS.default_kernel)
        ramdisk_id = image.get('ramdiskId', FLAGS.default_ramdisk)

        # API parameters overrides of defaults
        kernel_id = kwargs.get('kernel_id', kernel_id)
        ramdisk_id = kwargs.get('ramdisk_id', ramdisk_id)

        # make sure we have access to kernel and ramdisk
        images.get(context, kernel_id)
        images.get(context, ramdisk_id)

        logging.debug("Going to run %s instances...", num_instances)
        launch_time = time.strftime('%Y-%m-%dT%H:%M:%SZ', time.gmtime())
        key_data = None
        if kwargs.has_key('key_name'):
            key_pair_ref = db.key_pair_get(context,
                                      context.user.id,
                                      kwargs['key_name'])
            key_data = key_pair_ref['public_key']

        security_group_arg = kwargs.get('security_group', ["default"])
        if not type(security_group_arg) is list:
            security_group_arg = [security_group_arg]

        security_groups = []
        self._ensure_default_security_group(context)
        for security_group_name in security_group_arg:
            group = db.security_group_get_by_name(context,
                                                  context.project.id,
                                                  security_group_name)
            security_groups.append(group['id'])

        reservation_id = utils.generate_uid('r')
        base_options = {}
        base_options['state_description'] = 'scheduling'
        base_options['image_id'] = image_id
        base_options['kernel_id'] = kernel_id
        base_options['ramdisk_id'] = ramdisk_id
        base_options['reservation_id'] = reservation_id
        base_options['key_data'] = key_data
        base_options['key_name'] = kwargs.get('key_name', None)
        base_options['user_id'] = context.user.id
        base_options['project_id'] = context.project.id
        base_options['user_data'] = kwargs.get('user_data', '')
<<<<<<< HEAD
=======
        base_options['security_group'] = security_group
        base_options['instance_type'] = instance_type
        base_options['display_name'] = kwargs.get('display_name')
        base_options['display_description'] = kwargs.get('display_description')
>>>>>>> 43ce8429

        type_data = INSTANCE_TYPES[instance_type]
        base_options['instance_type'] = instance_type
        base_options['memory_mb'] = type_data['memory_mb']
        base_options['vcpus'] = type_data['vcpus']
        base_options['local_gb'] = type_data['local_gb']

        for num in range(num_instances):
            instance_ref = db.instance_create(context, base_options)
            inst_id = instance_ref['id']

            for security_group_id in security_groups:
                db.instance_add_security_group(context, inst_id,
                                               security_group_id)

            inst = {}
            inst['mac_address'] = utils.generate_mac()
            inst['launch_index'] = num
            inst['hostname'] = instance_ref['ec2_id']
            db.instance_update(context, inst_id, inst)
            address = self.network_manager.allocate_fixed_ip(context,
                                                             inst_id,
                                                             vpn)

            # TODO(vish): This probably should be done in the scheduler
            #             network is setup when host is assigned
            network_topic = self._get_network_topic(context)
            rpc.call(network_topic,
                     {"method": "setup_fixed_ip",
                      "args": {"context": None,
                               "address": address}})

            rpc.cast(FLAGS.scheduler_topic,
                     {"method": "run_instance",
                      "args": {"context": None,
                               "topic": FLAGS.compute_topic,
                               "instance_id": inst_id}})
            logging.debug("Casting to scheduler for %s/%s's instance %s" %
                      (context.project.name, context.user.name, inst_id))
        return self._format_run_instances(context, reservation_id)


    def terminate_instances(self, context, instance_id, **kwargs):
        logging.debug("Going to start terminating instances")
        for id_str in instance_id:
            logging.debug("Going to try and terminate %s" % id_str)
            try:
                instance_ref = db.instance_get_by_ec2_id(context, id_str)
            except exception.NotFound:
                logging.warning("Instance %s was not found during terminate"
                                % id_str)
                continue

            now = datetime.datetime.utcnow()
            db.instance_update(context,
                               instance_ref['id'],
                               {'terminated_at': now})
            # FIXME(ja): where should network deallocate occur?
            address = db.instance_get_floating_address(context,
                                                       instance_ref['id'])
            if address:
                logging.debug("Disassociating address %s" % address)
                # NOTE(vish): Right now we don't really care if the ip is
                #             disassociated.  We may need to worry about
                #             checking this later.  Perhaps in the scheduler?
                network_topic = self._get_network_topic(context)
                rpc.cast(network_topic,
                         {"method": "disassociate_floating_ip",
                          "args": {"context": None,
                                   "floating_address": address}})

            address = db.instance_get_fixed_address(context,
                                                    instance_ref['id'])
            if address:
                logging.debug("Deallocating address %s" % address)
                # NOTE(vish): Currently, nothing needs to be done on the
                #             network node until release. If this changes,
                #             we will need to cast here.
                self.network_manager.deallocate_fixed_ip(context, address)

            host = instance_ref['host']
            if host:
                rpc.cast(db.queue_get_for(context, FLAGS.compute_topic, host),
                         {"method": "terminate_instance",
                          "args": {"context": None,
                                   "instance_id": instance_ref['id']}})
            else:
                db.instance_destroy(context, instance_ref['id'])
        return True

    def reboot_instances(self, context, instance_id, **kwargs):
        """instance_id is a list of instance ids"""
        for id_str in instance_id:
            instance_ref = db.instance_get_by_ec2_id(context, id_str)
            host = instance_ref['host']
            rpc.cast(db.queue_get_for(context, FLAGS.compute_topic, host),
                     {"method": "reboot_instance",
                      "args": {"context": None,
                               "instance_id": instance_ref['id']}})
        return True

    def update_instance(self, context, instance_id, **kwargs):
        updatable_fields = ['display_name', 'display_description']
        changes = {}
        for field in updatable_fields:
            if field in kwargs:
                changes[field] = kwargs[field]
        if changes:
            db_context = {}
            inst = db.instance_get_by_ec2_id(db_context, instance_id)
            db.instance_update(db_context, inst['id'], kwargs)
        return True

    def delete_volume(self, context, volume_id, **kwargs):
        # TODO: return error if not authorized
        volume_ref = db.volume_get_by_ec2_id(context, volume_id)
        if volume_ref['status'] != "available":
            raise exception.ApiError("Volume status must be available")
        now = datetime.datetime.utcnow()
        db.volume_update(context, volume_ref['id'], {'terminated_at': now})
        host = volume_ref['host']
        rpc.cast(db.queue_get_for(context, FLAGS.volume_topic, host),
                            {"method": "delete_volume",
                             "args": {"context": None,
                                      "volume_id": volume_ref['id']}})
        return True

    def describe_images(self, context, image_id=None, **kwargs):
        # The objectstore does its own authorization for describe
        imageSet = images.list(context, image_id)
        return {'imagesSet': imageSet}

    def deregister_image(self, context, image_id, **kwargs):
        # FIXME: should the objectstore be doing these authorization checks?
        images.deregister(context, image_id)
        return {'imageId': image_id}

    def register_image(self, context, image_location=None, **kwargs):
        # FIXME: should the objectstore be doing these authorization checks?
        if image_location is None and kwargs.has_key('name'):
            image_location = kwargs['name']
        image_id = images.register(context, image_location)
        logging.debug("Registered %s as %s" % (image_location, image_id))
        return {'imageId': image_id}

    def describe_image_attribute(self, context, image_id, attribute, **kwargs):
        if attribute != 'launchPermission':
            raise exception.ApiError('attribute not supported: %s' % attribute)
        try:
            image = images.list(context, image_id)[0]
        except IndexError:
            raise exception.ApiError('invalid id: %s' % image_id)
        result = {'image_id': image_id, 'launchPermission': []}
        if image['isPublic']:
            result['launchPermission'].append({'group': 'all'})
        return result

    def modify_image_attribute(self, context, image_id, attribute, operation_type, **kwargs):
        # TODO(devcamcar): Support users and groups other than 'all'.
        if attribute != 'launchPermission':
            raise exception.ApiError('attribute not supported: %s' % attribute)
        if not 'user_group' in kwargs:
            raise exception.ApiError('user or group not specified')
        if len(kwargs['user_group']) != 1 and kwargs['user_group'][0] != 'all':
            raise exception.ApiError('only group "all" is supported')
        if not operation_type in ['add', 'remove']:
            raise exception.ApiError('operation_type must be add or remove')
        return images.modify(context, image_id, operation_type)

    def update_image(self, context, image_id, **kwargs):
        result = images.update(context, image_id, dict(kwargs))
        return result<|MERGE_RESOLUTION|>--- conflicted
+++ resolved
@@ -778,16 +778,13 @@
         base_options['user_id'] = context.user.id
         base_options['project_id'] = context.project.id
         base_options['user_data'] = kwargs.get('user_data', '')
-<<<<<<< HEAD
-=======
-        base_options['security_group'] = security_group
+
+        type_data = INSTANCE_TYPES[instance_type]
         base_options['instance_type'] = instance_type
         base_options['display_name'] = kwargs.get('display_name')
         base_options['display_description'] = kwargs.get('display_description')
->>>>>>> 43ce8429
 
         type_data = INSTANCE_TYPES[instance_type]
-        base_options['instance_type'] = instance_type
         base_options['memory_mb'] = type_data['memory_mb']
         base_options['vcpus'] = type_data['vcpus']
         base_options['local_gb'] = type_data['local_gb']

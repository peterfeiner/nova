# vim: tabstop=4 shiftwidth=4 softtabstop=4

# Copyright 2010 United States Government as represented by the
# Administrator of the National Aeronautics and Space Administration.
# All Rights Reserved.
#
#    Licensed under the Apache License, Version 2.0 (the "License"); you may
#    not use this file except in compliance with the License. You may obtain
#    a copy of the License at
#
#         http://www.apache.org/licenses/LICENSE-2.0
#
#    Unless required by applicable law or agreed to in writing, software
#    distributed under the License is distributed on an "AS IS" BASIS, WITHOUT
#    WARRANTIES OR CONDITIONS OF ANY KIND, either express or implied. See the
#    License for the specific language governing permissions and limitations
#    under the License.
"""
Implementation of SQLAlchemy backend
"""

from nova import db
from nova import exception
from nova import flags
from nova import utils
from nova.db.sqlalchemy import models
from nova.db.sqlalchemy.session import get_session
from sqlalchemy import or_
from sqlalchemy.exc import IntegrityError
from sqlalchemy.orm import joinedload_all
from sqlalchemy.orm.exc import NoResultFound
from sqlalchemy.sql import exists, func

FLAGS = flags.FLAGS


# NOTE(vish): disabling docstring pylint because the docstrings are
#             in the interface definition
# pylint: disable-msg=C0111
def _deleted(context):
    """Calculates whether to include deleted objects based on context.

    Currently just looks for a flag called deleted in the context dict.
    """
    if not hasattr(context, 'get'):
        return False
    return context.get('deleted', False)


###################


def service_destroy(context, service_id):
    session = get_session()
    with session.begin():
        service_ref = models.Service.find(service_id, session=session)
        service_ref.delete(session=session)

def service_get(_context, service_id):
    return models.Service.find(service_id)


def service_get_all_by_topic(context, topic):
    session = get_session()
    return session.query(models.Service
                 ).filter_by(deleted=False
                 ).filter_by(disabled=False
                 ).filter_by(topic=topic
                 ).all()


def _service_get_all_topic_subquery(_context, session, topic, subq, label):
    sort_value = getattr(subq.c, label)
    return session.query(models.Service, func.coalesce(sort_value, 0)
                 ).filter_by(topic=topic
                 ).filter_by(deleted=False
                 ).filter_by(disabled=False
                 ).outerjoin((subq, models.Service.host == subq.c.host)
                 ).order_by(sort_value
                 ).all()


def service_get_all_compute_sorted(context):
    session = get_session()
    with session.begin():
        # NOTE(vish): The intended query is below
        #             SELECT services.*, COALESCE(inst_cores.instance_cores,
        #                                         0)
        #             FROM services LEFT OUTER JOIN
        #             (SELECT host, SUM(instances.vcpus) AS instance_cores
        #              FROM instances GROUP BY host) AS inst_cores
        #             ON services.host = inst_cores.host
        topic = 'compute'
        label = 'instance_cores'
        subq = session.query(models.Instance.host,
                             func.sum(models.Instance.vcpus).label(label)
                     ).filter_by(deleted=False
                     ).group_by(models.Instance.host
                     ).subquery()
        return _service_get_all_topic_subquery(context,
                                               session,
                                               topic,
                                               subq,
                                               label)


def service_get_all_network_sorted(context):
    session = get_session()
    with session.begin():
        topic = 'network'
        label = 'network_count'
        subq = session.query(models.Network.host,
                             func.count(models.Network.id).label(label)
                     ).filter_by(deleted=False
                     ).group_by(models.Network.host
                     ).subquery()
        return _service_get_all_topic_subquery(context,
                                               session,
                                               topic,
                                               subq,
                                               label)


def service_get_all_volume_sorted(context):
    session = get_session()
    with session.begin():
        topic = 'volume'
        label = 'volume_gigabytes'
        subq = session.query(models.Volume.host,
                             func.sum(models.Volume.size).label(label)
                     ).filter_by(deleted=False
                     ).group_by(models.Volume.host
                     ).subquery()
        return _service_get_all_topic_subquery(context,
                                               session,
                                               topic,
                                               subq,
                                               label)


def service_get_by_args(_context, host, binary):
    return models.Service.find_by_args(host, binary)


def service_create(_context, values):
    service_ref = models.Service()
    for (key, value) in values.iteritems():
        service_ref[key] = value
    service_ref.save()
    return service_ref


def service_update(_context, service_id, values):
    session = get_session()
    with session.begin():
        service_ref = models.Service.find(service_id, session=session)
        for (key, value) in values.iteritems():
            service_ref[key] = value
        service_ref.save(session=session)


###################


def floating_ip_allocate_address(_context, host, project_id):
    session = get_session()
    with session.begin():
        floating_ip_ref = session.query(models.FloatingIp
                                ).filter_by(host=host
                                ).filter_by(fixed_ip_id=None
                                ).filter_by(project_id=None
                                ).filter_by(deleted=False
                                ).with_lockmode('update'
                                ).first()
        # NOTE(vish): if with_lockmode isn't supported, as in sqlite,
        #             then this has concurrency issues
        if not floating_ip_ref:
            raise db.NoMoreAddresses()
        floating_ip_ref['project_id'] = project_id
        session.add(floating_ip_ref)
    return floating_ip_ref['address']


def floating_ip_create(_context, values):
    floating_ip_ref = models.FloatingIp()
    for (key, value) in values.iteritems():
        floating_ip_ref[key] = value
    floating_ip_ref.save()
    return floating_ip_ref['address']


def floating_ip_count_by_project(_context, project_id):
    session = get_session()
    return session.query(models.FloatingIp
                 ).filter_by(project_id=project_id
                 ).filter_by(deleted=False
                 ).count()


def floating_ip_fixed_ip_associate(_context, floating_address, fixed_address):
    session = get_session()
    with session.begin():
        floating_ip_ref = models.FloatingIp.find_by_str(floating_address,
                                                        session=session)
        fixed_ip_ref = models.FixedIp.find_by_str(fixed_address,
                                                  session=session)
        floating_ip_ref.fixed_ip = fixed_ip_ref
        floating_ip_ref.save(session=session)


def floating_ip_deallocate(_context, address):
    session = get_session()
    with session.begin():
        floating_ip_ref = models.FloatingIp.find_by_str(address,
                                                        session=session)
        floating_ip_ref['project_id'] = None
        floating_ip_ref.save(session=session)


def floating_ip_destroy(_context, address):
    session = get_session()
    with session.begin():
        floating_ip_ref = models.FloatingIp.find_by_str(address,
                                                        session=session)
        floating_ip_ref.delete(session=session)


def floating_ip_disassociate(_context, address):
    session = get_session()
    with session.begin():
        floating_ip_ref = models.FloatingIp.find_by_str(address,
                                                        session=session)
        fixed_ip_ref = floating_ip_ref.fixed_ip
        if fixed_ip_ref:
            fixed_ip_address = fixed_ip_ref['address']
        else:
            fixed_ip_address = None
        floating_ip_ref.fixed_ip = None
        floating_ip_ref.save(session=session)
    return fixed_ip_address


def floating_ip_get_all(_context):
    session = get_session()
    return session.query(models.FloatingIp
                 ).options(joinedload_all('fixed_ip.instance')
                 ).filter_by(deleted=False
                 ).all()


def floating_ip_get_all_by_host(_context, host):
    session = get_session()
    return session.query(models.FloatingIp
                 ).options(joinedload_all('fixed_ip.instance')
                 ).filter_by(host=host
                 ).filter_by(deleted=False
                 ).all()

def floating_ip_get_all_by_project(_context, project_id):
    session = get_session()
    return session.query(models.FloatingIp
                 ).options(joinedload_all('fixed_ip.instance')
                 ).filter_by(project_id=project_id
                 ).filter_by(deleted=False
                 ).all()

def floating_ip_get_by_address(_context, address):
    return models.FloatingIp.find_by_str(address)


def floating_ip_get_instance(_context, address):
    session = get_session()
    with session.begin():
        floating_ip_ref = models.FloatingIp.find_by_str(address,
                                                        session=session)
        return floating_ip_ref.fixed_ip.instance


###################


def fixed_ip_associate(_context, address, instance_id):
    session = get_session()
    with session.begin():
        fixed_ip_ref = session.query(models.FixedIp
                             ).filter_by(address=address
                             ).filter_by(deleted=False
                             ).filter_by(instance=None
                             ).with_lockmode('update'
                             ).first()
        # NOTE(vish): if with_lockmode isn't supported, as in sqlite,
        #             then this has concurrency issues
        if not fixed_ip_ref:
            raise db.NoMoreAddresses()
        fixed_ip_ref.instance = models.Instance.find(instance_id,
                                                     session=session)
        session.add(fixed_ip_ref)


def fixed_ip_associate_pool(_context, network_id, instance_id):
    session = get_session()
    with session.begin():
        network_or_none = or_(models.FixedIp.network_id == network_id,
                              models.FixedIp.network_id == None)
        fixed_ip_ref = session.query(models.FixedIp
                             ).filter(network_or_none
                             ).filter_by(reserved=False
                             ).filter_by(deleted=False
                             ).filter_by(instance=None
                             ).with_lockmode('update'
                             ).first()
        # NOTE(vish): if with_lockmode isn't supported, as in sqlite,
        #             then this has concurrency issues
        if not fixed_ip_ref:
            raise db.NoMoreAddresses()
        if not fixed_ip_ref.network:
            fixed_ip_ref.network = models.Network.find(network_id,
                                                       session=session)
        fixed_ip_ref.instance = models.Instance.find(instance_id,
                                                     session=session)
        session.add(fixed_ip_ref)
    return fixed_ip_ref['address']


def fixed_ip_create(_context, values):
    fixed_ip_ref = models.FixedIp()
    for (key, value) in values.iteritems():
        fixed_ip_ref[key] = value
    fixed_ip_ref.save()
    return fixed_ip_ref['address']


def fixed_ip_disassociate(_context, address):
    session = get_session()
    with session.begin():
        fixed_ip_ref = models.FixedIp.find_by_str(address, session=session)
        fixed_ip_ref.instance = None
        fixed_ip_ref.save(session=session)


def fixed_ip_disassociate_all_by_timeout(_context, host, time):
    session = get_session()
    # NOTE(vish): The nested select is because sqlite doesn't support
    #             JOINs in UPDATEs.
    result = session.execute('UPDATE fixed_ips SET instance_id = NULL, '
                                                  'leased = 0 '
                             'WHERE network_id IN (SELECT id FROM networks '
                                                  'WHERE host = :host) '
                             'AND updated_at < :time '
                             'AND instance_id IS NOT NULL '
                             'AND allocated = 0',
                    {'host': host,
                     'time': time.isoformat()})
    return result.rowcount


def fixed_ip_get_by_address(_context, address):
    session = get_session()
<<<<<<< HEAD
    result = session.query(models.FixedIp
                   ).options(joinedload_all('instance')
                   ).filter_by(address=address
                   ).filter_by(deleted=False
                   ).first()
    if not result:
        raise exception.NotFound("No model for address %s" % address)
    return result
=======
    with session.begin():
        try:
            return session.query(models.FixedIp
                         ).options(joinedload_all('instance')
                         ).filter_by(address=address
                         ).filter_by(deleted=False
                         ).one()
        except NoResultFound:
            new_exc = exception.NotFound("No model for address %s" % address)
            raise new_exc.__class__, new_exc, sys.exc_info()[2]
>>>>>>> 30747bba


def fixed_ip_get_instance(_context, address):
    session = get_session()
    with session.begin():
        return models.FixedIp.find_by_str(address, session=session).instance


def fixed_ip_get_network(_context, address):
    session = get_session()
    with session.begin():
        return models.FixedIp.find_by_str(address, session=session).network


def fixed_ip_update(_context, address, values):
    session = get_session()
    with session.begin():
        fixed_ip_ref = models.FixedIp.find_by_str(address, session=session)
        for (key, value) in values.iteritems():
            fixed_ip_ref[key] = value
        fixed_ip_ref.save(session=session)


###################


def instance_create(_context, values):
    instance_ref = models.Instance()
    for (key, value) in values.iteritems():
        instance_ref[key] = value

    session = get_session()
    with session.begin():
        while instance_ref.ec2_id == None:
            ec2_id = utils.generate_uid(instance_ref.__prefix__)
            if not instance_ec2_id_exists(_context, ec2_id, session=session):
                instance_ref.ec2_id = ec2_id
        instance_ref.save(session=session)
    return instance_ref

def instance_data_get_for_project(_context, project_id):
    session = get_session()
    result = session.query(func.count(models.Instance.id),
                           func.sum(models.Instance.vcpus)
                   ).filter_by(project_id=project_id
                   ).filter_by(deleted=False
                   ).first()
    # NOTE(vish): convert None to 0
    return (result[0] or 0, result[1] or 0)


def instance_destroy(_context, instance_id):
    session = get_session()
    with session.begin():
        instance_ref = models.Instance.find(instance_id, session=session)
        instance_ref.delete(session=session)


def instance_get(context, instance_id):
    return models.Instance.find(instance_id, deleted=_deleted(context))


def instance_get_all(context):
    session = get_session()
    return session.query(models.Instance
                 ).options(joinedload_all('fixed_ip.floating_ips')
                 ).filter_by(deleted=_deleted(context)
                 ).all()

def instance_get_all_by_user(context, user_id):
    session = get_session()
    return session.query(models.Instance
                 ).options(joinedload_all('fixed_ip.floating_ips')
                 ).filter_by(deleted=_deleted(context)
                 ).filter_by(user_id=user_id
                 ).all()

def instance_get_all_by_project(context, project_id):
    session = get_session()
    return session.query(models.Instance
                 ).options(joinedload_all('fixed_ip.floating_ips')
                 ).filter_by(project_id=project_id
                 ).filter_by(deleted=_deleted(context)
                 ).all()


def instance_get_all_by_reservation(_context, reservation_id):
    session = get_session()
    return session.query(models.Instance
                 ).options(joinedload_all('fixed_ip.floating_ips')
                 ).filter_by(reservation_id=reservation_id
                 ).filter_by(deleted=False
                 ).all()


def instance_get_by_ec2_id(context, ec2_id):
    session = get_session()
    instance_ref = session.query(models.Instance
                       ).filter_by(ec2_id=ec2_id
                       ).filter_by(deleted=_deleted(context)
                       ).first()
    if not instance_ref:
        raise exception.NotFound('Instance %s not found' % (ec2_id))

    return instance_ref


def instance_ec2_id_exists(context, ec2_id, session=None):
    if not session:
        session = get_session()
    return session.query(exists().where(models.Instance.id==ec2_id)).one()[0]


def instance_get_fixed_address(_context, instance_id):
    session = get_session()
    with session.begin():
        instance_ref = models.Instance.find(instance_id, session=session)
        if not instance_ref.fixed_ip:
            return None
        return instance_ref.fixed_ip['address']


def instance_get_floating_address(_context, instance_id):
    session = get_session()
    with session.begin():
        instance_ref = models.Instance.find(instance_id, session=session)
        if not instance_ref.fixed_ip:
            return None
        if not instance_ref.fixed_ip.floating_ips:
            return None
        # NOTE(vish): this just returns the first floating ip
        return instance_ref.fixed_ip.floating_ips[0]['address']


def instance_is_vpn(context, instance_id):
    # TODO(vish): Move this into image code somewhere
    instance_ref = instance_get(context, instance_id)
    return instance_ref['image_id'] == FLAGS.vpn_image_id


def instance_set_state(context, instance_id, state, description=None):
    # TODO(devcamcar): Move this out of models and into driver
    from nova.compute import power_state
    if not description:
        description = power_state.name(state)
    db.instance_update(context,
                       instance_id,
                       {'state': state,
                        'state_description': description})


def instance_update(_context, instance_id, values):
    session = get_session()
    with session.begin():
        instance_ref = models.Instance.find(instance_id, session=session)
        for (key, value) in values.iteritems():
            instance_ref[key] = value
        instance_ref.save(session=session)


###################


def key_pair_create(_context, values):
    key_pair_ref = models.KeyPair()
    for (key, value) in values.iteritems():
        key_pair_ref[key] = value
    key_pair_ref.save()
    return key_pair_ref


def key_pair_destroy(_context, user_id, name):
    session = get_session()
    with session.begin():
        key_pair_ref = models.KeyPair.find_by_args(user_id,
                                                  name,
                                                  session=session)
        key_pair_ref.delete(session=session)


def key_pair_destroy_all_by_user(_context, user_id):
    session = get_session()
    with session.begin():
        # TODO(vish): do we have to use sql here?
        session.execute('update key_pairs set deleted=1 where user_id=:id',
                        {'id': user_id})


def key_pair_get(_context, user_id, name):
    return models.KeyPair.find_by_args(user_id, name)


def key_pair_get_all_by_user(_context, user_id):
    session = get_session()
    return session.query(models.KeyPair
                 ).filter_by(user_id=user_id
                 ).filter_by(deleted=False
                 ).all()


###################


def network_count(_context):
    return models.Network.count()


def network_count_allocated_ips(_context, network_id):
    session = get_session()
    return session.query(models.FixedIp
                 ).filter_by(network_id=network_id
                 ).filter_by(allocated=True
                 ).filter_by(deleted=False
                 ).count()


def network_count_available_ips(_context, network_id):
    session = get_session()
    return session.query(models.FixedIp
                 ).filter_by(network_id=network_id
                 ).filter_by(allocated=False
                 ).filter_by(reserved=False
                 ).filter_by(deleted=False
                 ).count()


def network_count_reserved_ips(_context, network_id):
    session = get_session()
    return session.query(models.FixedIp
                 ).filter_by(network_id=network_id
                 ).filter_by(reserved=True
                 ).filter_by(deleted=False
                 ).count()


def network_create(_context, values):
    network_ref = models.Network()
    for (key, value) in values.iteritems():
        network_ref[key] = value
    network_ref.save()
    return network_ref


def network_destroy(_context, network_id):
    session = get_session()
    with session.begin():
        # TODO(vish): do we have to use sql here?
        session.execute('update networks set deleted=1 where id=:id',
                        {'id': network_id})
        session.execute('update fixed_ips set deleted=1 where network_id=:id',
                        {'id': network_id})
        session.execute('update floating_ips set deleted=1 '
                        'where fixed_ip_id in '
                        '(select id from fixed_ips '
                        'where network_id=:id)',
                        {'id': network_id})
        session.execute('update network_indexes set network_id=NULL '
                        'where network_id=:id',
                        {'id': network_id})


def network_get(_context, network_id):
    return models.Network.find(network_id)


# NOTE(vish): pylint complains because of the long method name, but
#             it fits with the names of the rest of the methods
# pylint: disable-msg=C0103
def network_get_associated_fixed_ips(_context, network_id):
    session = get_session()
    return session.query(models.FixedIp
                 ).options(joinedload_all('instance')
                 ).filter_by(network_id=network_id
                 ).filter(models.FixedIp.instance_id != None
                 ).filter_by(deleted=False
                 ).all()


def network_get_by_bridge(_context, bridge):
    session = get_session()
    rv = session.query(models.Network
               ).filter_by(bridge=bridge
               ).filter_by(deleted=False
               ).first()
    if not rv:
        raise exception.NotFound('No network for bridge %s' % bridge)
    return rv


def network_get_index(_context, network_id):
    session = get_session()
    with session.begin():
        network_index = session.query(models.NetworkIndex
                              ).filter_by(network_id=None
                              ).filter_by(deleted=False
                              ).with_lockmode('update'
                              ).first()
        if not network_index:
            raise db.NoMoreNetworks()
        network_index['network'] = models.Network.find(network_id,
                                                       session=session)
        session.add(network_index)
    return network_index['index']


def network_index_count(_context):
    return models.NetworkIndex.count()


def network_index_create_safe(_context, values):
    network_index_ref = models.NetworkIndex()
    for (key, value) in values.iteritems():
        network_index_ref[key] = value
    try:
        network_index_ref.save()
    except IntegrityError:
        pass


def network_set_host(_context, network_id, host_id):
    session = get_session()
    with session.begin():
        network = session.query(models.Network
                        ).filter_by(id=network_id
                        ).filter_by(deleted=False
                        ).with_lockmode('update'
                        ).first()
        if not network:
            raise exception.NotFound("Couldn't find network with %s" %
                                     network_id)
        # NOTE(vish): if with_lockmode isn't supported, as in sqlite,
        #             then this has concurrency issues
        if not network['host']:
            network['host'] = host_id
            session.add(network)
    return network['host']


def network_update(_context, network_id, values):
    session = get_session()
    with session.begin():
        network_ref = models.Network.find(network_id, session=session)
        for (key, value) in values.iteritems():
            network_ref[key] = value
        network_ref.save(session=session)


###################


def project_get_network(_context, project_id):
    session = get_session()
    rv = session.query(models.Network
               ).filter_by(project_id=project_id
               ).filter_by(deleted=False
               ).first()
    if not rv:
        raise exception.NotFound('No network for project: %s' % project_id)
    return rv


###################


def queue_get_for(_context, topic, physical_node_id):
    # FIXME(ja): this should be servername?
    return "%s.%s" % (topic, physical_node_id)

###################


def export_device_count(_context):
    return models.ExportDevice.count()


def export_device_create(_context, values):
    export_device_ref = models.ExportDevice()
    for (key, value) in values.iteritems():
        export_device_ref[key] = value
    export_device_ref.save()
    return export_device_ref


###################


def auth_destroy_token(_context, token):
    session = get_session()
    session.delete(token)

def auth_get_token(_context, token_hash):
    session = get_session()
    tk = session.query(models.AuthToken
                ).filter_by(token_hash=token_hash)
    if not tk:
        raise exception.NotFound('Token %s does not exist' % token_hash)
    return tk

def auth_create_token(_context, token):
    tk = models.AuthToken()
    for k,v in token.iteritems():
        tk[k] = v
    tk.save()
    return tk


###################


def quota_create(_context, values):
    quota_ref = models.Quota()
    for (key, value) in values.iteritems():
        quota_ref[key] = value
    quota_ref.save()
    return quota_ref


def quota_get(_context, project_id):
    return models.Quota.find_by_str(project_id)


def quota_update(_context, project_id, values):
    session = get_session()
    with session.begin():
        quota_ref = models.Quota.find_by_str(project_id, session=session)
        for (key, value) in values.iteritems():
            quota_ref[key] = value
        quota_ref.save(session=session)


def quota_destroy(_context, project_id):
    session = get_session()
    with session.begin():
        quota_ref = models.Quota.find_by_str(project_id, session=session)
        quota_ref.delete(session=session)


###################


def volume_allocate_shelf_and_blade(_context, volume_id):
    session = get_session()
    with session.begin():
        export_device = session.query(models.ExportDevice
                              ).filter_by(volume=None
                              ).filter_by(deleted=False
                              ).with_lockmode('update'
                              ).first()
        # NOTE(vish): if with_lockmode isn't supported, as in sqlite,
        #             then this has concurrency issues
        if not export_device:
            raise db.NoMoreBlades()
        export_device.volume_id = volume_id
        session.add(export_device)
    return (export_device.shelf_id, export_device.blade_id)


def volume_attached(_context, volume_id, instance_id, mountpoint):
    session = get_session()
    with session.begin():
        volume_ref = models.Volume.find(volume_id, session=session)
        volume_ref['status'] = 'in-use'
        volume_ref['mountpoint'] = mountpoint
        volume_ref['attach_status'] = 'attached'
        volume_ref.instance = models.Instance.find(instance_id,
                                                   session=session)
        volume_ref.save(session=session)


def volume_create(_context, values):
    volume_ref = models.Volume()
    for (key, value) in values.iteritems():
        volume_ref[key] = value

    session = get_session()
    with session.begin():
        while volume_ref.ec2_id == None:
            ec2_id = utils.generate_uid(volume_ref.__prefix__)
            if not volume_ec2_id_exists(_context, ec2_id, session=session):
                volume_ref.ec2_id = ec2_id
        volume_ref.save(session=session)
    return volume_ref


def volume_data_get_for_project(_context, project_id):
    session = get_session()
    result = session.query(func.count(models.Volume.id),
                           func.sum(models.Volume.size)
                   ).filter_by(project_id=project_id
                   ).filter_by(deleted=False
                   ).first()
    # NOTE(vish): convert None to 0
    return (result[0] or 0, result[1] or 0)


def volume_destroy(_context, volume_id):
    session = get_session()
    with session.begin():
        # TODO(vish): do we have to use sql here?
        session.execute('update volumes set deleted=1 where id=:id',
                        {'id': volume_id})
        session.execute('update export_devices set volume_id=NULL '
                        'where volume_id=:id',
                        {'id': volume_id})


def volume_detached(_context, volume_id):
    session = get_session()
    with session.begin():
        volume_ref = models.Volume.find(volume_id, session=session)
        volume_ref['status'] = 'available'
        volume_ref['mountpoint'] = None
        volume_ref['attach_status'] = 'detached'
        volume_ref.instance = None
        volume_ref.save(session=session)


def volume_get(context, volume_id):
    return models.Volume.find(volume_id, deleted=_deleted(context))


def volume_get_all(context):
    return models.Volume.all(deleted=_deleted(context))


def volume_get_all_by_project(context, project_id):
    session = get_session()
    return session.query(models.Volume
                 ).filter_by(project_id=project_id
                 ).filter_by(deleted=_deleted(context)
                 ).all()


def volume_get_by_ec2_id(context, ec2_id):
    session = get_session()
    volume_ref = session.query(models.Volume
                       ).filter_by(ec2_id=ec2_id
                       ).filter_by(deleted=_deleted(context)
                       ).first()
    if not volume_ref:
        raise exception.NotFound('Volume %s not found' % (ec2_id))

    return volume_ref


def volume_ec2_id_exists(context, ec2_id, session=None):
    if not session:
        session = get_session()
    return session.query(exists().where(models.Volume.id==ec2_id)).one()[0]


def volume_get_instance(_context, volume_id):
    session = get_session()
    with session.begin():
        return models.Volume.find(volume_id, session=session).instance


def volume_get_shelf_and_blade(_context, volume_id):
    session = get_session()
    export_device = session.query(models.ExportDevice
                          ).filter_by(volume_id=volume_id
                          ).first()
    if not export_device:
        raise exception.NotFound()
    return (export_device.shelf_id, export_device.blade_id)


def volume_update(_context, volume_id, values):
    session = get_session()
    with session.begin():
        volume_ref = models.Volume.find(volume_id, session=session)
        for (key, value) in values.iteritems():
            volume_ref[key] = value
        volume_ref.save(session=session)<|MERGE_RESOLUTION|>--- conflicted
+++ resolved
@@ -356,7 +356,6 @@
 
 def fixed_ip_get_by_address(_context, address):
     session = get_session()
-<<<<<<< HEAD
     result = session.query(models.FixedIp
                    ).options(joinedload_all('instance')
                    ).filter_by(address=address
@@ -365,18 +364,6 @@
     if not result:
         raise exception.NotFound("No model for address %s" % address)
     return result
-=======
-    with session.begin():
-        try:
-            return session.query(models.FixedIp
-                         ).options(joinedload_all('instance')
-                         ).filter_by(address=address
-                         ).filter_by(deleted=False
-                         ).one()
-        except NoResultFound:
-            new_exc = exception.NotFound("No model for address %s" % address)
-            raise new_exc.__class__, new_exc, sys.exc_info()[2]
->>>>>>> 30747bba
 
 
 def fixed_ip_get_instance(_context, address):

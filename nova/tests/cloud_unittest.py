# vim: tabstop=4 shiftwidth=4 softtabstop=4

# Copyright 2010 United States Government as represented by the
# Administrator of the National Aeronautics and Space Administration.
# All Rights Reserved.
#
#    Licensed under the Apache License, Version 2.0 (the "License"); you may
#    not use this file except in compliance with the License. You may obtain
#    a copy of the License at
#
#         http://www.apache.org/licenses/LICENSE-2.0
#
#    Unless required by applicable law or agreed to in writing, software
#    distributed under the License is distributed on an "AS IS" BASIS, WITHOUT
#    WARRANTIES OR CONDITIONS OF ANY KIND, either express or implied. See the
#    License for the specific language governing permissions and limitations
#    under the License.

import logging
import StringIO
import time
from tornado import ioloop
from twisted.internet import defer
import unittest
from xml.etree import ElementTree

from nova import flags
from nova import rpc
from nova import test
<<<<<<< HEAD
from nova.auth import users
from nova.compute import service
=======
from nova.auth import manager
from nova.compute import node
>>>>>>> a5f4a865
from nova.endpoint import api
from nova.endpoint import cloud


FLAGS = flags.FLAGS


class CloudTestCase(test.BaseTestCase):
    def setUp(self):
        super(CloudTestCase, self).setUp()
        self.flags(fake_libvirt=True,
                   fake_storage=True)

        self.conn = rpc.Connection.instance()
        logging.getLogger().setLevel(logging.DEBUG)

        # set up our cloud
        self.cloud = cloud.CloudController()
        self.cloud_consumer = rpc.AdapterConsumer(connection=self.conn,
                                                      topic=FLAGS.cloud_topic,
                                                      proxy=self.cloud)
        self.injected.append(self.cloud_consumer.attach_to_tornado(self.ioloop))

        # set up a service
        self.compute = service.ComputeService()
        self.compute_consumer = rpc.AdapterConsumer(connection=self.conn,
                                                     topic=FLAGS.compute_topic,
                                                     proxy=self.compute)
        self.injected.append(self.compute_consumer.attach_to_tornado(self.ioloop))

        try:
            manager.AuthManager().create_user('admin', 'admin', 'admin')
        except: pass
        admin = manager.AuthManager().get_user('admin')
        project = manager.AuthManager().create_project('proj', 'admin', 'proj')
        self.context = api.APIRequestContext(handler=None,project=project,user=admin)

    def tearDown(self):
        manager.AuthManager().delete_project('proj')
        manager.AuthManager().delete_user('admin')

    def test_console_output(self):
        if FLAGS.fake_libvirt:
            logging.debug("Can't test instances without a real virtual env.")
            return
        instance_id = 'foo'
        inst = yield self.compute.run_instance(instance_id)
        output = yield self.cloud.get_console_output(self.context, [instance_id])
        logging.debug(output)
        self.assert_(output)
        rv = yield self.compute.terminate_instance(instance_id)

    def test_run_instances(self):
        if FLAGS.fake_libvirt:
            logging.debug("Can't test instances without a real virtual env.")
            return
        image_id = FLAGS.default_image
        instance_type = FLAGS.default_instance_type
        max_count = 1
        kwargs = {'image_id': image_id,
                  'instance_type': instance_type,
                  'max_count': max_count}
        rv = yield self.cloud.run_instances(self.context, **kwargs)
        # TODO: check for proper response
        instance = rv['reservationSet'][0][rv['reservationSet'][0].keys()[0]][0]
        logging.debug("Need to watch instance %s until it's running..." % instance['instance_id'])
        while True:
            rv = yield defer.succeed(time.sleep(1))
            info = self.cloud._get_instance(instance['instance_id'])
            logging.debug(info['state'])
            if info['state'] == node.Instance.RUNNING:
                break
        self.assert_(rv)

        if not FLAGS.fake_libvirt:
            time.sleep(45) # Should use boto for polling here
        for reservations in rv['reservationSet']:
            # for res_id in reservations.keys():
            #  logging.debug(reservations[res_id])
             # for instance in reservations[res_id]:
           for instance in reservations[reservations.keys()[0]]:
               logging.debug("Terminating instance %s" % instance['instance_id'])
               rv = yield self.compute.terminate_instance(instance['instance_id'])

    def test_instance_update_state(self):
        def instance(num):
            return {
                'reservation_id': 'r-1',
                'instance_id': 'i-%s' % num,
                'image_id': 'ami-%s' % num,
                'private_dns_name': '10.0.0.%s' % num,
                'dns_name': '10.0.0%s' % num,
                'ami_launch_index': str(num),
                'instance_type': 'fake',
                'availability_zone': 'fake',
                'key_name': None,
                'kernel_id': 'fake',
                'ramdisk_id': 'fake',
                'groups': ['default'],
                'product_codes': None,
                'state': 0x01,
                'user_data': ''
            }
        rv = self.cloud._format_instances(self.context)
        self.assert_(len(rv['reservationSet']) == 0)

        # simulate launch of 5 instances
        # self.cloud.instances['pending'] = {}
        #for i in xrange(5):
        #    inst = instance(i)
        #    self.cloud.instances['pending'][inst['instance_id']] = inst

        #rv = self.cloud._format_instances(self.admin)
        #self.assert_(len(rv['reservationSet']) == 1)
        #self.assert_(len(rv['reservationSet'][0]['instances_set']) == 5)
        # report 4 nodes each having 1 of the instances
        #for i in xrange(4):
        #    self.cloud.update_state('instances', {('node-%s' % i): {('i-%s' % i): instance(i)}})

        # one instance should be pending still
        #self.assert_(len(self.cloud.instances['pending'].keys()) == 1)

        # check that the reservations collapse
        #rv = self.cloud._format_instances(self.admin)
        #self.assert_(len(rv['reservationSet']) == 1)
        #self.assert_(len(rv['reservationSet'][0]['instances_set']) == 5)

        # check that we can get metadata for each instance
        #for i in xrange(4):
        #    data = self.cloud.get_metadata(instance(i)['private_dns_name'])
        #    self.assert_(data['meta-data']['ami-id'] == 'ami-%s' % i)<|MERGE_RESOLUTION|>--- conflicted
+++ resolved
@@ -27,13 +27,8 @@
 from nova import flags
 from nova import rpc
 from nova import test
-<<<<<<< HEAD
-from nova.auth import users
+from nova.auth import manager
 from nova.compute import service
-=======
-from nova.auth import manager
-from nova.compute import node
->>>>>>> a5f4a865
 from nova.endpoint import api
 from nova.endpoint import cloud
 

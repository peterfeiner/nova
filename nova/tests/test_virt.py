--- conflicted
+++ resolved
@@ -14,15 +14,11 @@
 #    License for the specific language governing permissions and limitations
 #    under the License.
 
-<<<<<<< HEAD
+import eventlet
 import mox
+import os
 import sys
 
-=======
-import os
-
-import eventlet
->>>>>>> 144fa508
 from xml.etree.ElementTree import fromstring as xml_to_tree
 from xml.dom.minidom import parseString as xml_to_dom
 

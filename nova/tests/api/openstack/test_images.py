# vim: tabstop=4 shiftwidth=4 softtabstop=4

# Copyright 2010 OpenStack LLC.
# All Rights Reserved.
#
#    Licensed under the Apache License, Version 2.0 (the "License"); you may
#    not use this file except in compliance with the License. You may obtain
#    a copy of the License at
#
#         http://www.apache.org/licenses/LICENSE-2.0
#
#    Unless required by applicable law or agreed to in writing, software
#    distributed under the License is distributed on an "AS IS" BASIS, WITHOUT
#    WARRANTIES OR CONDITIONS OF ANY KIND, either express or implied. See the
#    License for the specific language governing permissions and limitations
#    under the License.

"""
Tests of the new image services, both as a service layer,
and as a WSGI layer
"""

import copy
import json
import os
import shutil
import tempfile
import xml.dom.minidom as minidom

import mox
import stubout
import webob

from glance import client as glance_client
from nova import context
from nova import exception
from nova import test
from nova import utils
import nova.api.openstack
from nova.api.openstack import images
from nova.tests.api.openstack import fakes


class _BaseImageServiceTests(test.TestCase):
    """Tasks to test for all image services"""

    def __init__(self, *args, **kwargs):
        super(_BaseImageServiceTests, self).__init__(*args, **kwargs)
        self.service = None
        self.context = None

    def test_create(self):
        fixture = self._make_fixture('test image')
        num_images = len(self.service.index(self.context))

        image_id = self.service.create(self.context, fixture)['id']

        self.assertNotEquals(None, image_id)
        self.assertEquals(num_images + 1,
                          len(self.service.index(self.context)))

    def test_create_and_show_non_existing_image(self):
        fixture = self._make_fixture('test image')
        num_images = len(self.service.index(self.context))

        image_id = self.service.create(self.context, fixture)['id']

        self.assertNotEquals(None, image_id)
        self.assertRaises(exception.NotFound,
                          self.service.show,
                          self.context,
                          'bad image id')

    def test_create_and_show_non_existing_image_by_name(self):
        fixture = self._make_fixture('test image')
        num_images = len(self.service.index(self.context))

        image_id = self.service.create(self.context, fixture)['id']

        self.assertNotEquals(None, image_id)
        self.assertRaises(exception.ImageNotFound,
                          self.service.show_by_name,
                          self.context,
                          'bad image id')

    def test_update(self):
        fixture = self._make_fixture('test image')
        image_id = self.service.create(self.context, fixture)['id']
        fixture['status'] = 'in progress'

        self.service.update(self.context, image_id, fixture)

        new_image_data = self.service.show(self.context, image_id)
        self.assertEquals('in progress', new_image_data['status'])

    def test_delete(self):
        fixture1 = self._make_fixture('test image 1')
        fixture2 = self._make_fixture('test image 2')
        fixtures = [fixture1, fixture2]

        num_images = len(self.service.index(self.context))
        self.assertEquals(0, num_images, str(self.service.index(self.context)))

        ids = []
        for fixture in fixtures:
            new_id = self.service.create(self.context, fixture)['id']
            ids.append(new_id)

        num_images = len(self.service.index(self.context))
        self.assertEquals(2, num_images, str(self.service.index(self.context)))

        self.service.delete(self.context, ids[0])

        num_images = len(self.service.index(self.context))
        self.assertEquals(1, num_images)

    def test_index(self):
        fixture = self._make_fixture('test image')
        image_id = self.service.create(self.context, fixture)['id']
        image_metas = self.service.index(self.context)
        expected = [{'id': 'DONTCARE', 'name': 'test image'}]
        self.assertDictListMatch(image_metas, expected)

    @staticmethod
    def _make_fixture(name):
        fixture = {'name': name,
                   'updated': None,
                   'created': None,
                   'status': None,
                   'is_public': True}
        return fixture


class GlanceImageServiceTest(_BaseImageServiceTests):

    """Tests the Glance image service, in particular that metadata translation
    works properly.

    At a high level, the translations involved are:

        1. Glance -> ImageService - This is needed so we can support
           multple ImageServices (Glance, Local, etc)

        2. ImageService -> API - This is needed so we can support multple
           APIs (OpenStack, EC2)
    """
    def setUp(self):
        super(GlanceImageServiceTest, self).setUp()
        self.stubs = stubout.StubOutForTesting()
        fakes.stub_out_glance(self.stubs)
        fakes.stub_out_compute_api_snapshot(self.stubs)
        service_class = 'nova.image.glance.GlanceImageService'
        self.service = utils.import_object(service_class)
        self.context = context.RequestContext('fake', 'fake')
        self.service.delete_all()
        self.sent_to_glance = {}
        fakes.stub_out_glance_add_image(self.stubs, self.sent_to_glance)

    def tearDown(self):
        self.stubs.UnsetAll()
        super(GlanceImageServiceTest, self).tearDown()

    def test_create_with_instance_id(self):
        """Ensure instance_id is persisted as an image-property"""
        fixture = {'name': 'test image',
                   'is_public': False,
                   'properties': {'instance_id': '42', 'user_id': 'fake'}}

        image_id = self.service.create(self.context, fixture)['id']
        expected = fixture
        self.assertDictMatch(self.sent_to_glance['metadata'], expected)

        image_meta = self.service.show(self.context, image_id)
        expected = {'id': image_id,
                    'name': 'test image',
                    'is_public': False,
                    'properties': {'instance_id': '42', 'user_id': 'fake'}}
        self.assertDictMatch(image_meta, expected)

        image_metas = self.service.detail(self.context)
        self.assertDictMatch(image_metas[0], expected)

    def test_create_without_instance_id(self):
        """
        Ensure we can create an image without having to specify an
        instance_id. Public images are an example of an image not tied to an
        instance.
        """
        fixture = {'name': 'test image'}
        image_id = self.service.create(self.context, fixture)['id']

        expected = {'name': 'test image', 'properties': {}}
        self.assertDictMatch(self.sent_to_glance['metadata'], expected)

    def test_index_default_limit(self):
        fixtures = []
        ids = []
        for i in range(10):
            fixture = self._make_fixture('TestImage %d' % (i))
            fixtures.append(fixture)
            ids.append(self.service.create(self.context, fixture)['id'])

        image_metas = self.service.index(self.context)
        i = 0
        for meta in image_metas:
            expected = {'id': 'DONTCARE',
                        'name': 'TestImage %d' % (i)}
            self.assertDictMatch(meta, expected)
            i = i + 1

    def test_index_marker(self):
        fixtures = []
        ids = []
        for i in range(10):
            fixture = self._make_fixture('TestImage %d' % (i))
            fixtures.append(fixture)
            ids.append(self.service.create(self.context, fixture)['id'])

        image_metas = self.service.index(self.context, marker=ids[1])
        self.assertEquals(len(image_metas), 8)
        i = 2
        for meta in image_metas:
            expected = {'id': 'DONTCARE',
                        'name': 'TestImage %d' % (i)}
            self.assertDictMatch(meta, expected)
            i = i + 1

    def test_index_limit(self):
        fixtures = []
        ids = []
        for i in range(10):
            fixture = self._make_fixture('TestImage %d' % (i))
            fixtures.append(fixture)
            ids.append(self.service.create(self.context, fixture)['id'])

        image_metas = self.service.index(self.context, limit=3)
        self.assertEquals(len(image_metas), 3)

    def test_index_marker_and_limit(self):
        fixtures = []
        ids = []
        for i in range(10):
            fixture = self._make_fixture('TestImage %d' % (i))
            fixtures.append(fixture)
            ids.append(self.service.create(self.context, fixture)['id'])

        image_metas = self.service.index(self.context, marker=ids[3], limit=1)
        self.assertEquals(len(image_metas), 1)
        i = 4
        for meta in image_metas:
            expected = {'id': 'DONTCARE',
                        'name': 'TestImage %d' % (i)}
            self.assertDictMatch(meta, expected)
            i = i + 1

    def test_detail_marker(self):
        fixtures = []
        ids = []
        for i in range(10):
            fixture = self._make_fixture('TestImage %d' % (i))
            fixtures.append(fixture)
            ids.append(self.service.create(self.context, fixture)['id'])

        image_metas = self.service.detail(self.context, marker=ids[1])
        self.assertEquals(len(image_metas), 8)
        i = 2
        for meta in image_metas:
            expected = {
                'id': 'DONTCARE',
                'status': None,
                'is_public': True,
                'name': 'TestImage %d' % (i),
                'properties': {
                    'updated': None,
                    'created': None,
                },
            }

            self.assertDictMatch(meta, expected)
            i = i + 1

    def test_detail_limit(self):
        fixtures = []
        ids = []
        for i in range(10):
            fixture = self._make_fixture('TestImage %d' % (i))
            fixtures.append(fixture)
            ids.append(self.service.create(self.context, fixture)['id'])

        image_metas = self.service.detail(self.context, limit=3)
        self.assertEquals(len(image_metas), 3)

    def test_detail_marker_and_limit(self):
        fixtures = []
        ids = []
        for i in range(10):
            fixture = self._make_fixture('TestImage %d' % (i))
            fixtures.append(fixture)
            ids.append(self.service.create(self.context, fixture)['id'])

        image_metas = self.service.detail(self.context, marker=ids[3], limit=3)
        self.assertEquals(len(image_metas), 3)
        i = 4
        for meta in image_metas:
            expected = {
                'id': 'DONTCARE',
                'status': None,
                'is_public': True,
                'name': 'TestImage %d' % (i),
                'properties': {
                    'updated': None, 'created': None},
            }
            self.assertDictMatch(meta, expected)
            i = i + 1


class ImageControllerWithGlanceServiceTest(test.TestCase):
    """
    Test of the OpenStack API /images application controller w/Glance.
    """
    NOW_GLANCE_FORMAT = "2010-10-11T10:30:22"
    NOW_API_FORMAT = "2010-10-11T10:30:22Z"

    def setUp(self):
        """Run before each test."""
        super(ImageControllerWithGlanceServiceTest, self).setUp()
        self.flags(image_service='nova.image.glance.GlanceImageService')
        self.stubs = stubout.StubOutForTesting()
        fakes.stub_out_networking(self.stubs)
        fakes.stub_out_rate_limiting(self.stubs)
        fakes.stub_out_key_pair_funcs(self.stubs)
        self.fixtures = self._make_image_fixtures()
        fakes.stub_out_glance(self.stubs, initial_fixtures=self.fixtures)
        fakes.stub_out_compute_api_snapshot(self.stubs)
        fakes.stub_out_compute_api_backup(self.stubs)

    def tearDown(self):
        """Run after each test."""
        self.stubs.UnsetAll()
        super(ImageControllerWithGlanceServiceTest, self).tearDown()

    def _get_fake_context(self):
        class Context(object):
            project_id = 'fake'
        return Context()

    def _applicable_fixture(self, fixture, user_id):
        """Determine if this fixture is applicable for given user id."""
        is_public = fixture["is_public"]
        try:
            uid = fixture["properties"]["user_id"]
        except KeyError:
            uid = None
        return uid == user_id or is_public

    def test_get_image_index(self):
        request = webob.Request.blank('/v1.0/images')
        response = request.get_response(fakes.wsgi_app())

        response_dict = json.loads(response.body)
        response_list = response_dict["images"]

        expected = [{'id': 123, 'name': 'public image'},
                    {'id': 124, 'name': 'queued snapshot'},
                    {'id': 125, 'name': 'saving snapshot'},
                    {'id': 126, 'name': 'active snapshot'},
                    {'id': 127, 'name': 'killed snapshot'},
<<<<<<< HEAD
                    {'id': 128, 'name': 'active UUID snapshot'},
                    {'id': 130, 'name': None}]
=======
                    {'id': 128, 'name': 'deleted snapshot'},
                    {'id': 129, 'name': 'pending_delete snapshot'},
                    {'id': 131, 'name': None}]
>>>>>>> 9f39ff07

        self.assertDictListMatch(response_list, expected)

    def test_get_image(self):
        request = webob.Request.blank('/v1.0/images/123')
        response = request.get_response(fakes.wsgi_app())

        self.assertEqual(200, response.status_int)

        actual_image = json.loads(response.body)

        expected_image = {
            "image": {
                "id": 123,
                "name": "public image",
                "updated": self.NOW_API_FORMAT,
                "created": self.NOW_API_FORMAT,
                "status": "ACTIVE",
                "progress": 100,
            },
        }

        self.assertEqual(expected_image, actual_image)

    def test_get_image_v1_1(self):
        request = webob.Request.blank('/v1.1/fake/images/124')
        response = request.get_response(fakes.wsgi_app())

        actual_image = json.loads(response.body)

        href = "http://localhost/v1.1/fake/images/124"
        bookmark = "http://localhost/fake/images/124"
        server_href = "http://localhost/v1.1/servers/42"
        server_bookmark = "http://localhost/servers/42"

        expected_image = {
            "image": {
                "id": '124',
                "name": "queued snapshot",
                "updated": self.NOW_API_FORMAT,
                "created": self.NOW_API_FORMAT,
                "status": "SAVING",
                "progress": 0,
                'server': {
                    'id': '42',
                    "links": [{
                        "rel": "self",
                        "href": server_href,
                    },
                    {
                        "rel": "bookmark",
                        "href": server_bookmark,
                    }],
                },
                "metadata": {
                    "instance_ref": "http://localhost/v1.1/servers/42",
                    "user_id": "fake",
                },
                "links": [{
                    "rel": "self",
                    "href": href,
                },
                {
                    "rel": "bookmark",
                    "href": bookmark,
                }],
            },
        }

        self.assertEqual(expected_image, actual_image)

    def test_get_image_xml(self):
        request = webob.Request.blank('/v1.0/images/123')
        request.accept = "application/xml"
        response = request.get_response(fakes.wsgi_app())

        actual_image = minidom.parseString(response.body.replace("  ", ""))

        expected_now = self.NOW_API_FORMAT
        expected_image = minidom.parseString("""
            <image id="123"
                    name="public image"
                    updated="%(expected_now)s"
                    created="%(expected_now)s"
                    status="ACTIVE"
                    progress="100"
                    xmlns="http://docs.rackspacecloud.com/servers/api/v1.0" />
        """ % (locals()))

        self.assertEqual(expected_image.toxml(), actual_image.toxml())

    def test_get_image_xml_no_name(self):
<<<<<<< HEAD
        request = webob.Request.blank('/v1.0/images/130')
=======
        request = webob.Request.blank('/v1.0/images/131')
>>>>>>> 9f39ff07
        request.accept = "application/xml"
        response = request.get_response(fakes.wsgi_app())

        actual_image = minidom.parseString(response.body.replace("  ", ""))

        expected_now = self.NOW_API_FORMAT
        expected_image = minidom.parseString("""
<<<<<<< HEAD
            <image id="130"
=======
            <image id="131"
>>>>>>> 9f39ff07
                    name="None"
                    updated="%(expected_now)s"
                    created="%(expected_now)s"
                    status="ACTIVE"
                    progress="100"
                    xmlns="http://docs.rackspacecloud.com/servers/api/v1.0" />
        """ % (locals()))

        self.assertEqual(expected_image.toxml(), actual_image.toxml())

    def test_get_image_404_json(self):
        request = webob.Request.blank('/v1.0/images/NonExistantImage')
        response = request.get_response(fakes.wsgi_app())
        self.assertEqual(404, response.status_int)

        expected = {
            "itemNotFound": {
                "message": "Image not found.",
                "code": 404,
            },
        }

        actual = json.loads(response.body)

        self.assertEqual(expected, actual)

    def test_get_image_404_xml(self):
        request = webob.Request.blank('/v1.0/images/NonExistantImage')
        request.accept = "application/xml"
        response = request.get_response(fakes.wsgi_app())
        self.assertEqual(404, response.status_int)

        expected = minidom.parseString("""
            <itemNotFound code="404"
                    xmlns="http://docs.rackspacecloud.com/servers/api/v1.0">
                <message>
                    Image not found.
                </message>
            </itemNotFound>
        """.replace("  ", ""))

        actual = minidom.parseString(response.body.replace("  ", ""))

        self.assertEqual(expected.toxml(), actual.toxml())

    def test_get_image_404_v1_1_json(self):
        request = webob.Request.blank('/v1.1/fake/images/NonExistantImage')
        response = request.get_response(fakes.wsgi_app())
        self.assertEqual(404, response.status_int)

        expected = {
            "itemNotFound": {
                "message": "Image not found.",
                "code": 404,
            },
        }

        actual = json.loads(response.body)

        self.assertEqual(expected, actual)

    def test_get_image_404_v1_1_xml(self):
        request = webob.Request.blank('/v1.1/fake/images/NonExistantImage')
        request.accept = "application/xml"
        response = request.get_response(fakes.wsgi_app())
        self.assertEqual(404, response.status_int)

        # NOTE(justinsb): I believe this should still use the v1.0 XSD,
        # because the element hasn't changed definition
        expected = minidom.parseString("""
            <itemNotFound code="404"
                    xmlns="http://docs.openstack.org/compute/api/v1.1">
                <message>
                    Image not found.
                </message>
            </itemNotFound>
        """.replace("  ", ""))

        actual = minidom.parseString(response.body.replace("  ", ""))

        self.assertEqual(expected.toxml(), actual.toxml())

    def test_get_image_index_v1_1(self):
        request = webob.Request.blank('/v1.1/fake/images')
        response = request.get_response(fakes.wsgi_app())

        response_dict = json.loads(response.body)
        response_list = response_dict["images"]

        fixtures = copy.copy(self.fixtures)

        for image in fixtures:
            if not self._applicable_fixture(image, "fake"):
                fixtures.remove(image)
                continue

            href = "http://localhost/v1.1/fake/images/%s" % image["id"]
            bookmark = "http://localhost/fake/images/%s" % image["id"]
            test_image = {
                "id": "%s" % image["id"],
                "name": image["name"],
                "links": [
                    {
                        "rel": "self",
                        "href": href,
                    },
                    {
                        "rel": "bookmark",
                        "href": bookmark,
                    },
                ],
            }
            self.assertTrue(test_image in response_list)

        self.assertEqual(len(response_list), len(fixtures))

    def test_get_image_details(self):
        request = webob.Request.blank('/v1.0/images/detail')
        response = request.get_response(fakes.wsgi_app())

        response_dict = json.loads(response.body)
        response_list = response_dict["images"]

        expected = [{
            'id': 123,
            'name': 'public image',
            'updated': self.NOW_API_FORMAT,
            'created': self.NOW_API_FORMAT,
            'status': 'ACTIVE',
            'progress': 100,
        },
        {
            'id': 124,
            'name': 'queued snapshot',
            'updated': self.NOW_API_FORMAT,
            'created': self.NOW_API_FORMAT,
            'status': 'SAVING',
            'progress': 0,
        },
        {
            'id': 125,
            'name': 'saving snapshot',
            'updated': self.NOW_API_FORMAT,
            'created': self.NOW_API_FORMAT,
            'status': 'SAVING',
            'progress': 0,
        },
        {
            'id': 126,
            'name': 'active snapshot',
            'updated': self.NOW_API_FORMAT,
            'created': self.NOW_API_FORMAT,
            'status': 'ACTIVE',
            'progress': 100,
        },
        {
            'id': 127,
            'name': 'killed snapshot',
            'updated': self.NOW_API_FORMAT,
            'created': self.NOW_API_FORMAT,
            'status': 'ERROR',
            'progress': 0,
        },
        {
            'id': 128,
            'name': 'deleted snapshot',
            'updated': self.NOW_API_FORMAT,
            'created': self.NOW_API_FORMAT,
            'status': 'DELETED',
            'progress': 0,
        },
        {
<<<<<<< HEAD
            'id': 128,
            'name': 'active UUID snapshot',
            'updated': self.NOW_API_FORMAT,
            'created': self.NOW_API_FORMAT,
            'status': 'ACTIVE',
            'progress': 100,
        },
        {
            'id': 130,
=======
            'id': 129,
            'name': 'pending_delete snapshot',
            'updated': self.NOW_API_FORMAT,
            'created': self.NOW_API_FORMAT,
            'status': 'DELETED',
            'progress': 0,
        },
        {
            'id': 131,
>>>>>>> 9f39ff07
            'name': None,
            'updated': self.NOW_API_FORMAT,
            'created': self.NOW_API_FORMAT,
            'status': 'ACTIVE',
            'progress': 100,
        }]

        self.assertDictListMatch(expected, response_list)

    def test_get_image_details_v1_1(self):
        request = webob.Request.blank('/v1.1/fake/images/detail')
        response = request.get_response(fakes.wsgi_app())

        response_dict = json.loads(response.body)
        response_list = response_dict["images"]
        server_href = "http://localhost/v1.1/servers/42"
        server_bookmark = "http://localhost/servers/42"
        server_uuid_href = "http://localhost/v1.1/servers/cb8360cb"
        server_uuid_bookmark = "http://localhost/servers/cb8360cb"

        expected = [{
            'id': '123',
            'name': 'public image',
            'metadata': {},
            'updated': self.NOW_API_FORMAT,
            'created': self.NOW_API_FORMAT,
            'status': 'ACTIVE',
            'progress': 100,
            "links": [{
                "rel": "self",
                "href": "http://localhost/v1.1/fake/images/123",
            },
            {
                "rel": "bookmark",
                "href": "http://localhost/fake/images/123",
            }],
        },
        {
            'id': '124',
            'name': 'queued snapshot',
            'metadata': {
                u'instance_ref': u'http://localhost/v1.1/servers/42',
                u'user_id': u'fake',
            },
            'updated': self.NOW_API_FORMAT,
            'created': self.NOW_API_FORMAT,
            'status': 'SAVING',
            'progress': 0,
            'server': {
                'id': '42',
                "links": [{
                    "rel": "self",
                    "href": server_href,
                },
                {
                    "rel": "bookmark",
                    "href": server_bookmark,
                }],
            },
            "links": [{
                "rel": "self",
                "href": "http://localhost/v1.1/fake/images/124",
            },
            {
                "rel": "bookmark",
                "href": "http://localhost/fake/images/124",
            }],
        },
        {
            'id': '125',
            'name': 'saving snapshot',
            'metadata': {
                u'instance_ref': u'http://localhost/v1.1/servers/42',
                u'user_id': u'fake',
            },
            'updated': self.NOW_API_FORMAT,
            'created': self.NOW_API_FORMAT,
            'status': 'SAVING',
            'progress': 0,
            'server': {
                'id': '42',
                "links": [{
                    "rel": "self",
                    "href": server_href,
                },
                {
                    "rel": "bookmark",
                    "href": server_bookmark,
                }],
            },
            "links": [{
                "rel": "self",
                "href": "http://localhost/v1.1/fake/images/125",
            },
            {
                "rel": "bookmark",
                "href": "http://localhost/fake/images/125",
            }],
        },
        {
            'id': '126',
            'name': 'active snapshot',
            'metadata': {
                u'instance_ref': u'http://localhost/v1.1/servers/42',
                u'user_id': u'fake',
            },
            'updated': self.NOW_API_FORMAT,
            'created': self.NOW_API_FORMAT,
            'status': 'ACTIVE',
            'progress': 100,
            'server': {
                'id': '42',
                "links": [{
                    "rel": "self",
                    "href": server_href,
                },
                {
                    "rel": "bookmark",
                    "href": server_bookmark,
                }],
            },
            "links": [{
                "rel": "self",
                "href": "http://localhost/v1.1/fake/images/126",
            },
            {
                "rel": "bookmark",
                "href": "http://localhost/fake/images/126",
            }],
        },
        {
            'id': '127',
            'name': 'killed snapshot',
            'metadata': {
                u'instance_ref': u'http://localhost/v1.1/servers/42',
                u'user_id': u'fake',
            },
            'updated': self.NOW_API_FORMAT,
            'created': self.NOW_API_FORMAT,
            'status': 'ERROR',
            'progress': 0,
            'server': {
                'id': '42',
                "links": [{
                    "rel": "self",
                    "href": server_href,
                },
                {
                    "rel": "bookmark",
                    "href": server_bookmark,
                }],
            },
            "links": [{
                "rel": "self",
                "href": "http://localhost/v1.1/fake/images/127",
            },
            {
                "rel": "bookmark",
                "href": "http://localhost/fake/images/127",
            }],
        },
        {
<<<<<<< HEAD
            'id': '128',
            'name': 'active UUID snapshot',
            'metadata': {
                u'instance_ref': u'http://localhost/v1.1/servers/cb8360cb',
=======
            'id': 128,
            'name': 'deleted snapshot',
            'metadata': {
                u'instance_ref': u'http://localhost/v1.1/servers/42',
>>>>>>> 9f39ff07
                u'user_id': u'fake',
            },
            'updated': self.NOW_API_FORMAT,
            'created': self.NOW_API_FORMAT,
<<<<<<< HEAD
            'status': 'ACTIVE',
            'progress': 100,
            'server': {
                'id': 'cb8360cb',
                "links": [{
                    "rel": "self",
                    "href": server_uuid_href,
                },
                {
                    "rel": "bookmark",
                    "href": server_uuid_bookmark,
=======
            'status': 'DELETED',
            'progress': 0,
            'server': {
                'id': 42,
                "links": [{
                    "rel": "self",
                    "href": server_href,
                },
                {
                    "rel": "bookmark",
                    "href": server_bookmark,
>>>>>>> 9f39ff07
                }],
            },
            "links": [{
                "rel": "self",
                "href": "http://localhost/v1.1/fake/images/128",
            },
            {
                "rel": "bookmark",
                "href": "http://localhost/fake/images/128",
            }],
        },
        {
<<<<<<< HEAD
            'id': '130',
=======
            'id': 129,
            'name': 'pending_delete snapshot',
            'metadata': {
                u'instance_ref': u'http://localhost/v1.1/servers/42',
                u'user_id': u'fake',
            },
            'updated': self.NOW_API_FORMAT,
            'created': self.NOW_API_FORMAT,
            'status': 'DELETED',
            'progress': 0,
            'server': {
                'id': 42,
                "links": [{
                    "rel": "self",
                    "href": server_href,
                },
                {
                    "rel": "bookmark",
                    "href": server_bookmark,
                }],
            },
            "links": [{
                "rel": "self",
                "href": "http://localhost/v1.1/fake/images/129",
            },
            {
                "rel": "bookmark",
                "href": "http://localhost/fake/images/129",
            }],
        },
        {
            'id': 131,
>>>>>>> 9f39ff07
            'name': None,
            'metadata': {},
            'updated': self.NOW_API_FORMAT,
            'created': self.NOW_API_FORMAT,
            'status': 'ACTIVE',
            'progress': 100,
            "links": [{
                "rel": "self",
<<<<<<< HEAD
                "href": "http://localhost/v1.1/fake/images/130",
            },
            {
                "rel": "bookmark",
                "href": "http://localhost/fake/images/130",
=======
                "href": "http://localhost/v1.1/fake/images/131",
            },
            {
                "rel": "bookmark",
                "href": "http://localhost/fake/images/131",
>>>>>>> 9f39ff07
            }],
        },
        ]

        self.assertDictListMatch(expected, response_list)

    def test_image_filter_with_name(self):
        image_service = self.mox.CreateMockAnything()
        context = self._get_fake_context()
        filters = {'name': 'testname'}
        image_service.index(context, filters=filters).AndReturn([])
        self.mox.ReplayAll()
        request = webob.Request.blank('/v1.1/images?name=testname')
        request.environ['nova.context'] = context
        controller = images.ControllerV11(image_service=image_service)
        controller.index(request)
        self.mox.VerifyAll()

    def test_image_filter_with_status(self):
        image_service = self.mox.CreateMockAnything()
        context = self._get_fake_context()
        filters = {'status': 'ACTIVE'}
        image_service.index(context, filters=filters).AndReturn([])
        self.mox.ReplayAll()
        request = webob.Request.blank('/v1.1/images?status=ACTIVE')
        request.environ['nova.context'] = context
        controller = images.ControllerV11(image_service=image_service)
        controller.index(request)
        self.mox.VerifyAll()

    def test_image_filter_with_property(self):
        image_service = self.mox.CreateMockAnything()
        context = self._get_fake_context()
        filters = {'property-test': '3'}
        image_service.index(context, filters=filters).AndReturn([])
        self.mox.ReplayAll()
        request = webob.Request.blank('/v1.1/images?property-test=3')
        request.environ['nova.context'] = context
        controller = images.ControllerV11(image_service=image_service)
        controller.index(request)
        self.mox.VerifyAll()

    def test_image_filter_server(self):
        image_service = self.mox.CreateMockAnything()
        context = self._get_fake_context()
        # 'server' should be converted to 'property-instance_ref'
        filters = {'property-instance_ref': 'http://localhost:8774/servers/12'}
        image_service.index(context, filters=filters).AndReturn([])
        self.mox.ReplayAll()
        request = webob.Request.blank('/v1.1/images?server='
                                      'http://localhost:8774/servers/12')
        request.environ['nova.context'] = context
        controller = images.ControllerV11(image_service=image_service)
        controller.index(request)
        self.mox.VerifyAll()

    def test_image_filter_changes_since(self):
        image_service = self.mox.CreateMockAnything()
        context = self._get_fake_context()
        filters = {'changes-since': '2011-01-24T17:08Z'}
        image_service.index(context, filters=filters).AndReturn([])
        self.mox.ReplayAll()
        request = webob.Request.blank('/v1.1/images?changes-since='
                                      '2011-01-24T17:08Z')
        request.environ['nova.context'] = context
        controller = images.ControllerV11(image_service=image_service)
        controller.index(request)
        self.mox.VerifyAll()

    def test_image_filter_with_type(self):
        image_service = self.mox.CreateMockAnything()
        context = self._get_fake_context()
        filters = {'property-image_type': 'BASE'}
        image_service.index(context, filters=filters).AndReturn([])
        self.mox.ReplayAll()
        request = webob.Request.blank('/v1.1/images?type=BASE')
        request.environ['nova.context'] = context
        controller = images.ControllerV11(image_service=image_service)
        controller.index(request)
        self.mox.VerifyAll()

    def test_image_filter_not_supported(self):
        image_service = self.mox.CreateMockAnything()
        context = self._get_fake_context()
        filters = {'status': 'ACTIVE'}
        image_service.detail(context, filters=filters).AndReturn([])
        self.mox.ReplayAll()
        request = webob.Request.blank('/v1.1/images?status=ACTIVE&'
                                      'UNSUPPORTEDFILTER=testname')
        request.environ['nova.context'] = context
        controller = images.ControllerV11(image_service=image_service)
        controller.detail(request)
        self.mox.VerifyAll()

    def test_image_no_filters(self):
        image_service = self.mox.CreateMockAnything()
        context = self._get_fake_context()
        filters = {}
        image_service.index(
            context, filters=filters).AndReturn([])
        self.mox.ReplayAll()
        request = webob.Request.blank(
            '/v1.1/images')
        request.environ['nova.context'] = context
        controller = images.ControllerV11(image_service=image_service)
        controller.index(request)
        self.mox.VerifyAll()

    def test_image_detail_filter_with_name(self):
        image_service = self.mox.CreateMockAnything()
        context = self._get_fake_context()
        filters = {'name': 'testname'}
        image_service.detail(context, filters=filters).AndReturn([])
        self.mox.ReplayAll()
        request = webob.Request.blank('/v1.1/fake/images/detail?name=testname')
        request.environ['nova.context'] = context
        controller = images.ControllerV11(image_service=image_service)
        controller.detail(request)
        self.mox.VerifyAll()

    def test_image_detail_filter_with_status(self):
        image_service = self.mox.CreateMockAnything()
        context = self._get_fake_context()
        filters = {'status': 'ACTIVE'}
        image_service.detail(context, filters=filters).AndReturn([])
        self.mox.ReplayAll()
        request = webob.Request.blank('/v1.1/fake/images/detail?status=ACTIVE')
        request.environ['nova.context'] = context
        controller = images.ControllerV11(image_service=image_service)
        controller.detail(request)
        self.mox.VerifyAll()

    def test_image_detail_filter_with_property(self):
        image_service = self.mox.CreateMockAnything()
        context = self._get_fake_context()
        filters = {'property-test': '3'}
        image_service.detail(context, filters=filters).AndReturn([])
        self.mox.ReplayAll()
        request = webob.Request.blank(
            '/v1.1/fake/images/detail?property-test=3')
        request.environ['nova.context'] = context
        controller = images.ControllerV11(image_service=image_service)
        controller.detail(request)
        self.mox.VerifyAll()

    def test_image_detail_filter_server(self):
        image_service = self.mox.CreateMockAnything()
        context = self._get_fake_context()
        # 'server' should be converted to 'property-instance_ref'
        filters = {'property-instance_ref': 'http://localhost:8774/servers/12'}
        image_service.index(context, filters=filters).AndReturn([])
        self.mox.ReplayAll()
        request = webob.Request.blank('/v1.1/fake/images/detail?server='
                                      'http://localhost:8774/servers/12')
        request.environ['nova.context'] = context
        controller = images.ControllerV11(image_service=image_service)
        controller.index(request)
        self.mox.VerifyAll()

    def test_image_detail_filter_changes_since(self):
        image_service = self.mox.CreateMockAnything()
        context = self._get_fake_context()
        filters = {'changes-since': '2011-01-24T17:08Z'}
        image_service.index(context, filters=filters).AndReturn([])
        self.mox.ReplayAll()
        request = webob.Request.blank('/v1.1/fake/images/detail?changes-since='
                                      '2011-01-24T17:08Z')
        request.environ['nova.context'] = context
        controller = images.ControllerV11(image_service=image_service)
        controller.index(request)
        self.mox.VerifyAll()

    def test_image_detail_filter_with_type(self):
        image_service = self.mox.CreateMockAnything()
        context = self._get_fake_context()
        filters = {'property-image_type': 'BASE'}
        image_service.index(context, filters=filters).AndReturn([])
        self.mox.ReplayAll()
        request = webob.Request.blank('/v1.1/fake/images/detail?type=BASE')
        request.environ['nova.context'] = context
        controller = images.ControllerV11(image_service=image_service)
        controller.index(request)
        self.mox.VerifyAll()

    def test_image_detail_filter_not_supported(self):
        image_service = self.mox.CreateMockAnything()
        context = self._get_fake_context()
        filters = {'status': 'ACTIVE'}
        image_service.detail(context, filters=filters).AndReturn([])
        self.mox.ReplayAll()
        request = webob.Request.blank('/v1.1/fake/images/detail?status=ACTIVE&'
                                      'UNSUPPORTEDFILTER=testname')
        request.environ['nova.context'] = context
        controller = images.ControllerV11(image_service=image_service)
        controller.detail(request)
        self.mox.VerifyAll()

    def test_image_detail_no_filters(self):
        image_service = self.mox.CreateMockAnything()
        context = self._get_fake_context()
        filters = {}
        image_service.detail(context, filters=filters).AndReturn([])
        self.mox.ReplayAll()
        request = webob.Request.blank('/v1.1/fake/images/detail')
        request.environ['nova.context'] = context
        controller = images.ControllerV11(image_service=image_service)
        controller.detail(request)
        self.mox.VerifyAll()

    def test_get_image_found(self):
        req = webob.Request.blank('/v1.0/images/123')
        res = req.get_response(fakes.wsgi_app())
        image_meta = json.loads(res.body)['image']
        expected = {'id': 123, 'name': 'public image',
                    'updated': self.NOW_API_FORMAT,
                    'created': self.NOW_API_FORMAT, 'status': 'ACTIVE',
                    'progress': 100}
        self.assertDictMatch(image_meta, expected)

    def test_get_image_non_existent(self):
        req = webob.Request.blank('/v1.0/images/4242')
        res = req.get_response(fakes.wsgi_app())
        self.assertEqual(res.status_int, 404)

    def test_get_image_not_owned(self):
        """We should return a 404 if we request an image that doesn't belong
        to us
        """
<<<<<<< HEAD
        req = webob.Request.blank('/v1.0/images/129')
=======
        req = webob.Request.blank('/v1.0/images/130')
>>>>>>> 9f39ff07
        res = req.get_response(fakes.wsgi_app())
        self.assertEqual(res.status_int, 404)

    def test_create_image(self):
        body = dict(image=dict(serverId='123', name='Snapshot 1'))
        req = webob.Request.blank('/v1.0/images')
        req.method = 'POST'
        req.body = json.dumps(body)
        req.headers["content-type"] = "application/json"
        response = req.get_response(fakes.wsgi_app())
        self.assertEqual(200, response.status_int)
        image_meta = json.loads(response.body)['image']
        self.assertEqual(123, image_meta['serverId'])
        self.assertEqual('Snapshot 1', image_meta['name'])

    def test_create_snapshot_no_name(self):
        """Name is required for snapshots"""
        body = dict(image=dict(serverId='123'))
        req = webob.Request.blank('/v1.0/images')
        req.method = 'POST'
        req.body = json.dumps(body)
        req.headers["content-type"] = "application/json"
        response = req.get_response(fakes.wsgi_app())
        self.assertEqual(400, response.status_int)

    def test_create_image_no_server_id(self):

        body = dict(image=dict(name='Snapshot 1'))
        req = webob.Request.blank('/v1.0/images')
        req.method = 'POST'
        req.body = json.dumps(body)
        req.headers["content-type"] = "application/json"
        response = req.get_response(fakes.wsgi_app())
        self.assertEqual(400, response.status_int)

    def test_create_image_snapshots_disabled(self):
        self.flags(allow_instance_snapshots=False)
        body = dict(image=dict(serverId='123', name='Snapshot 1'))
        req = webob.Request.blank('/v1.0/images')
        req.method = 'POST'
        req.body = json.dumps(body)
        req.headers["content-type"] = "application/json"
        response = req.get_response(fakes.wsgi_app())
        self.assertEqual(400, response.status_int)

    @classmethod
    def _make_image_fixtures(cls):
        image_id = 123
        base_attrs = {'created_at': cls.NOW_GLANCE_FORMAT,
                      'updated_at': cls.NOW_GLANCE_FORMAT,
                      'deleted_at': None,
                      'deleted': False}

        fixtures = []

        def add_fixture(**kwargs):
            kwargs.update(base_attrs)
            fixtures.append(kwargs)

        # Public image
        add_fixture(id=image_id, name='public image', is_public=True,
                    status='active', properties={})
        image_id += 1

        # Snapshots for User 1
        server_ref = 'http://localhost/v1.1/servers/42'
        snapshot_properties = {'instance_ref': server_ref, 'user_id': 'fake'}
        statuses = ('queued', 'saving', 'active','killed',
                    'deleted', 'pending_delete')
        for status in statuses:
            add_fixture(id=image_id, name='%s snapshot' % status,
                        is_public=False, status=status,
                        properties=snapshot_properties)
            image_id += 1

        # Snapshot for User 1 with uuid (128)
        server_ref = 'http://localhost/v1.1/servers/cb8360cb'
        snapshot_props = {'instance_ref': server_ref, 'user_id': 'fake'}
        add_fixture(id=image_id, name='active UUID snapshot',
                    is_public=False, status='active',
                    properties=snapshot_props)

        image_id += 1

        # Snapshot for User 2 (129)
        other_snapshot_properties = {'instance_id': '43', 'user_id': 'other'}
        add_fixture(id=image_id, name='someone elses snapshot',
                    is_public=False, status='active',
                    properties=other_snapshot_properties)

        image_id += 1

        # Image without a name
        add_fixture(id=image_id, is_public=True, status='active',
                    properties={})
        image_id += 1

        return fixtures


class ImageXMLSerializationTest(test.TestCase):

    TIMESTAMP = "2010-10-11T10:30:22Z"
    SERVER_HREF = 'http://localhost/v1.1/servers/123'
    SERVER_BOOKMARK = 'http://localhost/servers/123'
    IMAGE_HREF = 'http://localhost/v1.1/fake/images/%s'
    IMAGE_BOOKMARK = 'http://localhost/fake/images/%s'

    def test_show(self):
        serializer = images.ImageXMLSerializer()

        fixture = {
            'image': {
                'id': 1,
                'name': 'Image1',
                'created': self.TIMESTAMP,
                'updated': self.TIMESTAMP,
                'status': 'ACTIVE',
                'progress': 80,
                'server': {
                    'id': 1,
                    'links': [
                        {
                            'href': self.SERVER_HREF,
                            'rel': 'self',
                        },
                        {
                            'href': self.SERVER_BOOKMARK,
                            'rel': 'bookmark',
                        },
                    ],
                },
                'metadata': {
                    'key1': 'value1',
                },
                'links': [
                    {
                        'href': self.IMAGE_HREF % 1,
                        'rel': 'self',
                    },
                    {
                        'href': self.IMAGE_BOOKMARK % 1,
                        'rel': 'bookmark',
                    },
                ],
            },
        }

        output = serializer.serialize(fixture, 'show')
        actual = minidom.parseString(output.replace("  ", ""))

        expected_server_href = self.SERVER_HREF
        expected_server_bookmark = self.SERVER_BOOKMARK
        expected_href = self.IMAGE_HREF % 1
        expected_bookmark = self.IMAGE_BOOKMARK % 1
        expected_now = self.TIMESTAMP
        expected = minidom.parseString("""
        <image id="1"
                xmlns="http://docs.openstack.org/compute/api/v1.1"
                xmlns:atom="http://www.w3.org/2005/Atom"
                name="Image1"
                updated="%(expected_now)s"
                created="%(expected_now)s"
                status="ACTIVE"
                progress="80">
            <server id="1">
                <atom:link rel="self" href="%(expected_server_href)s"/>
                <atom:link rel="bookmark" href="%(expected_server_bookmark)s"/>
            </server>
            <metadata>
                <meta key="key1">
                    value1
                </meta>
            </metadata>
            <atom:link href="%(expected_href)s" rel="self"/>
            <atom:link href="%(expected_bookmark)s" rel="bookmark"/>
        </image>
        """.replace("  ", "") % (locals()))

        self.assertEqual(expected.toxml(), actual.toxml())

    def test_show_zero_metadata(self):
        serializer = images.ImageXMLSerializer()

        fixture = {
            'image': {
                'id': 1,
                'name': 'Image1',
                'created': self.TIMESTAMP,
                'updated': self.TIMESTAMP,
                'status': 'ACTIVE',
                'server': {
                    'id': 1,
                    'links': [
                        {
                            'href': self.SERVER_HREF,
                            'rel': 'self',
                        },
                        {
                            'href': self.SERVER_BOOKMARK,
                            'rel': 'bookmark',
                        },
                    ],
                },
                'metadata': {},
                'links': [
                    {
                        'href': self.IMAGE_HREF % 1,
                        'rel': 'self',
                    },
                    {
                        'href': self.IMAGE_BOOKMARK % 1,
                        'rel': 'bookmark',
                    },
                ],
            },
        }

        output = serializer.serialize(fixture, 'show')
        actual = minidom.parseString(output.replace("  ", ""))

        expected_server_href = self.SERVER_HREF
        expected_server_bookmark = self.SERVER_BOOKMARK
        expected_href = self.IMAGE_HREF % 1
        expected_bookmark = self.IMAGE_BOOKMARK % 1
        expected_now = self.TIMESTAMP
        expected = minidom.parseString("""
        <image id="1"
                xmlns="http://docs.openstack.org/compute/api/v1.1"
                xmlns:atom="http://www.w3.org/2005/Atom"
                name="Image1"
                updated="%(expected_now)s"
                created="%(expected_now)s"
                status="ACTIVE">
            <server id="1">
                <atom:link rel="self" href="%(expected_server_href)s"/>
                <atom:link rel="bookmark" href="%(expected_server_bookmark)s"/>
            </server>
            <atom:link href="%(expected_href)s" rel="self"/>
            <atom:link href="%(expected_bookmark)s" rel="bookmark"/>
        </image>
        """.replace("  ", "") % (locals()))

        self.assertEqual(expected.toxml(), actual.toxml())

    def test_show_image_no_metadata_key(self):
        serializer = images.ImageXMLSerializer()

        fixture = {
            'image': {
                'id': 1,
                'name': 'Image1',
                'created': self.TIMESTAMP,
                'updated': self.TIMESTAMP,
                'status': 'ACTIVE',
                'server': {
                    'id': 1,
                    'links': [
                        {
                            'href': self.SERVER_HREF,
                            'rel': 'self',
                        },
                        {
                            'href': self.SERVER_BOOKMARK,
                            'rel': 'bookmark',
                        },
                    ],
                },
                'links': [
                    {
                        'href': self.IMAGE_HREF % 1,
                        'rel': 'self',
                    },
                    {
                        'href': self.IMAGE_BOOKMARK % 1,
                        'rel': 'bookmark',
                    },
                ],
            },
        }

        output = serializer.serialize(fixture, 'show')
        actual = minidom.parseString(output.replace("  ", ""))

        expected_server_href = self.SERVER_HREF
        expected_server_bookmark = self.SERVER_BOOKMARK
        expected_href = self.IMAGE_HREF % 1
        expected_bookmark = self.IMAGE_BOOKMARK % 1
        expected_now = self.TIMESTAMP
        expected = minidom.parseString("""
        <image id="1"
                xmlns="http://docs.openstack.org/compute/api/v1.1"
                xmlns:atom="http://www.w3.org/2005/Atom"
                name="Image1"
                updated="%(expected_now)s"
                created="%(expected_now)s"
                status="ACTIVE">
            <server id="1">
                <atom:link rel="self" href="%(expected_server_href)s"/>
                <atom:link rel="bookmark" href="%(expected_server_bookmark)s"/>
            </server>
            <atom:link href="%(expected_href)s" rel="self"/>
            <atom:link href="%(expected_bookmark)s" rel="bookmark"/>
        </image>
        """.replace("  ", "") % (locals()))

        self.assertEqual(expected.toxml(), actual.toxml())

    def test_show_no_server(self):
        serializer = images.ImageXMLSerializer()

        fixture = {
            'image': {
                'id': 1,
                'name': 'Image1',
                'created': self.TIMESTAMP,
                'updated': self.TIMESTAMP,
                'status': 'ACTIVE',
                'metadata': {
                    'key1': 'value1',
                },
                'links': [
                    {
                        'href': self.IMAGE_HREF % 1,
                        'rel': 'self',
                    },
                    {
                        'href': self.IMAGE_BOOKMARK % 1,
                        'rel': 'bookmark',
                    },
                ],
            },
        }

        output = serializer.serialize(fixture, 'show')
        actual = minidom.parseString(output.replace("  ", ""))

        expected_href = self.IMAGE_HREF % 1
        expected_bookmark = self.IMAGE_BOOKMARK % 1
        expected_now = self.TIMESTAMP
        expected = minidom.parseString("""
        <image id="1"
                xmlns="http://docs.openstack.org/compute/api/v1.1"
                xmlns:atom="http://www.w3.org/2005/Atom"
                name="Image1"
                updated="%(expected_now)s"
                created="%(expected_now)s"
                status="ACTIVE">
            <metadata>
                <meta key="key1">
                    value1
                </meta>
            </metadata>
            <atom:link href="%(expected_href)s" rel="self"/>
            <atom:link href="%(expected_bookmark)s" rel="bookmark"/>
        </image>
        """.replace("  ", "") % (locals()))

        self.assertEqual(expected.toxml(), actual.toxml())

    def test_index(self):
        serializer = images.ImageXMLSerializer()

        fixture = {
            'images': [
                {
                    'id': 1,
                    'name': 'Image1',
                    'links': [
                        {
                            'href': self.IMAGE_HREF % 1,
                            'rel': 'self',
                        },
                    ],
                },
                {
                    'id': 2,
                    'name': 'Image2',
                    'links': [
                        {
                            'href': self.IMAGE_HREF % 2,
                            'rel': 'self',
                        },
                    ],
                },
            ]
        }

        output = serializer.serialize(fixture, 'index')
        actual = minidom.parseString(output.replace("  ", ""))

        expected_server_href = self.SERVER_HREF
        expected_server_bookmark = self.SERVER_BOOKMARK
        expected_href = self.IMAGE_HREF % 1
        expected_bookmark = self.IMAGE_BOOKMARK % 1
        expected_href_two = self.IMAGE_HREF % 2
        expected_bookmark_two = self.IMAGE_BOOKMARK % 2
        expected_now = self.TIMESTAMP
        expected = minidom.parseString("""
        <images
                xmlns="http://docs.openstack.org/compute/api/v1.1"
                xmlns:atom="http://www.w3.org/2005/Atom">
        <image id="1" name="Image1">
            <atom:link href="%(expected_href)s" rel="self"/>
        </image>
        <image id="2" name="Image2">
            <atom:link href="%(expected_href_two)s" rel="self"/>
        </image>
        </images>
        """.replace("  ", "") % (locals()))

        self.assertEqual(expected.toxml(), actual.toxml())

    def test_index_zero_images(self):
        serializer = images.ImageXMLSerializer()

        fixtures = {
            'images': [],
        }

        output = serializer.serialize(fixtures, 'index')
        actual = minidom.parseString(output.replace("  ", ""))

        expected = minidom.parseString("""
        <images
                xmlns="http://docs.openstack.org/compute/api/v1.1"
                xmlns:atom="http://www.w3.org/2005/Atom" />
        """.replace("  ", "") % (locals()))

        self.assertEqual(expected.toxml(), actual.toxml())

    def test_detail(self):
        serializer = images.ImageXMLSerializer()

        fixture = {
            'images': [
                {
                    'id': 1,
                    'name': 'Image1',
                    'created': self.TIMESTAMP,
                    'updated': self.TIMESTAMP,
                    'status': 'ACTIVE',
                    'server': {
                        'id': 1,
                        'links': [
                            {
                                'href': self.SERVER_HREF,
                                'rel': 'self',
                            },
                            {
                                'href': self.SERVER_BOOKMARK,
                                'rel': 'bookmark',
                            },
                        ],
                    },
                    'links': [
                        {
                            'href': self.IMAGE_HREF % 1,
                            'rel': 'self',
                        },
                        {
                            'href': self.IMAGE_BOOKMARK % 1,
                            'rel': 'bookmark',
                        },
                    ],
                },
                {
                    'id': 2,
                    'name': 'Image2',
                    'created': self.TIMESTAMP,
                    'updated': self.TIMESTAMP,
                    'status': 'SAVING',
                    'progress': 80,
                    'metadata': {
                        'key1': 'value1',
                    },
                    'links': [
                        {
                            'href': self.IMAGE_HREF % 2,
                            'rel': 'self',
                        },
                        {
                            'href': self.IMAGE_BOOKMARK % 2,
                            'rel': 'bookmark',
                        },
                    ],
                },
            ]
        }

        output = serializer.serialize(fixture, 'detail')
        actual = minidom.parseString(output.replace("  ", ""))

        expected_server_href = self.SERVER_HREF
        expected_server_bookmark = self.SERVER_BOOKMARK
        expected_href = self.IMAGE_HREF % 1
        expected_bookmark = self.IMAGE_BOOKMARK % 1
        expected_href_two = self.IMAGE_HREF % 2
        expected_bookmark_two = self.IMAGE_BOOKMARK % 2
        expected_now = self.TIMESTAMP
        expected = minidom.parseString("""
        <images
                xmlns="http://docs.openstack.org/compute/api/v1.1"
                xmlns:atom="http://www.w3.org/2005/Atom">
        <image id="1"
                name="Image1"
                updated="%(expected_now)s"
                created="%(expected_now)s"
                status="ACTIVE">
            <server id="1">
                <atom:link rel="self" href="%(expected_server_href)s"/>
                <atom:link rel="bookmark" href="%(expected_server_bookmark)s"/>
            </server>
            <atom:link href="%(expected_href)s" rel="self"/>
            <atom:link href="%(expected_bookmark)s" rel="bookmark"/>
        </image>
        <image id="2"
                name="Image2"
                updated="%(expected_now)s"
                created="%(expected_now)s"
                status="SAVING"
                progress="80">
            <metadata>
                <meta key="key1">
                    value1
                </meta>
            </metadata>
            <atom:link href="%(expected_href_two)s" rel="self"/>
            <atom:link href="%(expected_bookmark_two)s" rel="bookmark"/>
        </image>
        </images>
        """.replace("  ", "") % (locals()))

        self.assertEqual(expected.toxml(), actual.toxml())<|MERGE_RESOLUTION|>--- conflicted
+++ resolved
@@ -365,14 +365,10 @@
                     {'id': 125, 'name': 'saving snapshot'},
                     {'id': 126, 'name': 'active snapshot'},
                     {'id': 127, 'name': 'killed snapshot'},
-<<<<<<< HEAD
-                    {'id': 128, 'name': 'active UUID snapshot'},
-                    {'id': 130, 'name': None}]
-=======
                     {'id': 128, 'name': 'deleted snapshot'},
                     {'id': 129, 'name': 'pending_delete snapshot'},
-                    {'id': 131, 'name': None}]
->>>>>>> 9f39ff07
+                    {'id': 130, 'name': 'active UUID snapshot'},
+                    {'id': 132, 'name': None}]
 
         self.assertDictListMatch(response_list, expected)
 
@@ -465,11 +461,7 @@
         self.assertEqual(expected_image.toxml(), actual_image.toxml())
 
     def test_get_image_xml_no_name(self):
-<<<<<<< HEAD
-        request = webob.Request.blank('/v1.0/images/130')
-=======
-        request = webob.Request.blank('/v1.0/images/131')
->>>>>>> 9f39ff07
+        request = webob.Request.blank('/v1.0/images/132')
         request.accept = "application/xml"
         response = request.get_response(fakes.wsgi_app())
 
@@ -477,11 +469,7 @@
 
         expected_now = self.NOW_API_FORMAT
         expected_image = minidom.parseString("""
-<<<<<<< HEAD
-            <image id="130"
-=======
-            <image id="131"
->>>>>>> 9f39ff07
+            <image id="132"
                     name="None"
                     updated="%(expected_now)s"
                     created="%(expected_now)s"
@@ -654,8 +642,15 @@
             'progress': 0,
         },
         {
-<<<<<<< HEAD
-            'id': 128,
+            'id': 129,
+            'name': 'pending_delete snapshot',
+            'updated': self.NOW_API_FORMAT,
+            'created': self.NOW_API_FORMAT,
+            'status': 'DELETED',
+            'progress': 0,
+        },
+        {
+            'id': 130,
             'name': 'active UUID snapshot',
             'updated': self.NOW_API_FORMAT,
             'created': self.NOW_API_FORMAT,
@@ -663,18 +658,7 @@
             'progress': 100,
         },
         {
-            'id': 130,
-=======
-            'id': 129,
-            'name': 'pending_delete snapshot',
-            'updated': self.NOW_API_FORMAT,
-            'created': self.NOW_API_FORMAT,
-            'status': 'DELETED',
-            'progress': 0,
-        },
-        {
-            'id': 131,
->>>>>>> 9f39ff07
+            'id': 132,
             'name': None,
             'updated': self.NOW_API_FORMAT,
             'created': self.NOW_API_FORMAT,
@@ -837,22 +821,76 @@
             }],
         },
         {
-<<<<<<< HEAD
-            'id': '128',
-            'name': 'active UUID snapshot',
-            'metadata': {
-                u'instance_ref': u'http://localhost/v1.1/servers/cb8360cb',
-=======
             'id': 128,
             'name': 'deleted snapshot',
             'metadata': {
                 u'instance_ref': u'http://localhost/v1.1/servers/42',
->>>>>>> 9f39ff07
                 u'user_id': u'fake',
             },
             'updated': self.NOW_API_FORMAT,
             'created': self.NOW_API_FORMAT,
-<<<<<<< HEAD
+            'status': 'DELETED',
+            'progress': 0,
+            'server': {
+                'id': 42,
+                "links": [{
+                    "rel": "self",
+                    "href": server_href,
+                },
+                {
+                    "rel": "bookmark",
+                    "href": server_bookmark,
+                }],
+            },
+            "links": [{
+                "rel": "self",
+                "href": "http://localhost/v1.1/fake/images/128",
+            },
+            {
+                "rel": "bookmark",
+                "href": "http://localhost/fake/images/128",
+            }],
+        },
+        {
+            'id': 129,
+            'name': 'pending_delete snapshot',
+            'metadata': {
+                u'instance_ref': u'http://localhost/v1.1/servers/42',
+                u'user_id': u'fake',
+            },
+            'updated': self.NOW_API_FORMAT,
+            'created': self.NOW_API_FORMAT,
+            'status': 'DELETED',
+            'progress': 0,
+            'server': {
+                'id': 42,
+                "links": [{
+                    "rel": "self",
+                    "href": server_href,
+                },
+                {
+                    "rel": "bookmark",
+                    "href": server_bookmark,
+                }],
+            },
+            "links": [{
+                "rel": "self",
+                "href": "http://localhost/v1.1/fake/images/129",
+            },
+            {
+                "rel": "bookmark",
+                "href": "http://localhost/fake/images/129",
+            }],
+        },
+        {
+            'id': '130',
+            'name': 'active UUID snapshot',
+            'metadata': {
+                u'instance_ref': u'http://localhost/v1.1/servers/cb8360cb',
+                u'user_id': u'fake',
+            },
+            'updated': self.NOW_API_FORMAT,
+            'created': self.NOW_API_FORMAT,
             'status': 'ACTIVE',
             'progress': 100,
             'server': {
@@ -864,67 +902,19 @@
                 {
                     "rel": "bookmark",
                     "href": server_uuid_bookmark,
-=======
-            'status': 'DELETED',
-            'progress': 0,
-            'server': {
-                'id': 42,
-                "links": [{
-                    "rel": "self",
-                    "href": server_href,
-                },
-                {
-                    "rel": "bookmark",
-                    "href": server_bookmark,
->>>>>>> 9f39ff07
                 }],
             },
             "links": [{
                 "rel": "self",
-                "href": "http://localhost/v1.1/fake/images/128",
+                "href": "http://localhost/v1.1/fake/images/130",
             },
             {
                 "rel": "bookmark",
-                "href": "http://localhost/fake/images/128",
+                "href": "http://localhost/fake/images/130",
             }],
         },
         {
-<<<<<<< HEAD
-            'id': '130',
-=======
-            'id': 129,
-            'name': 'pending_delete snapshot',
-            'metadata': {
-                u'instance_ref': u'http://localhost/v1.1/servers/42',
-                u'user_id': u'fake',
-            },
-            'updated': self.NOW_API_FORMAT,
-            'created': self.NOW_API_FORMAT,
-            'status': 'DELETED',
-            'progress': 0,
-            'server': {
-                'id': 42,
-                "links": [{
-                    "rel": "self",
-                    "href": server_href,
-                },
-                {
-                    "rel": "bookmark",
-                    "href": server_bookmark,
-                }],
-            },
-            "links": [{
-                "rel": "self",
-                "href": "http://localhost/v1.1/fake/images/129",
-            },
-            {
-                "rel": "bookmark",
-                "href": "http://localhost/fake/images/129",
-            }],
-        },
-        {
-            'id': 131,
->>>>>>> 9f39ff07
+            'id': 132,
             'name': None,
             'metadata': {},
             'updated': self.NOW_API_FORMAT,
@@ -933,19 +923,11 @@
             'progress': 100,
             "links": [{
                 "rel": "self",
-<<<<<<< HEAD
-                "href": "http://localhost/v1.1/fake/images/130",
+                "href": "http://localhost/v1.1/fake/images/132",
             },
             {
                 "rel": "bookmark",
-                "href": "http://localhost/fake/images/130",
-=======
-                "href": "http://localhost/v1.1/fake/images/131",
-            },
-            {
-                "rel": "bookmark",
-                "href": "http://localhost/fake/images/131",
->>>>>>> 9f39ff07
+                "href": "http://localhost/fake/images/132",
             }],
         },
         ]
@@ -1174,11 +1156,7 @@
         """We should return a 404 if we request an image that doesn't belong
         to us
         """
-<<<<<<< HEAD
-        req = webob.Request.blank('/v1.0/images/129')
-=======
-        req = webob.Request.blank('/v1.0/images/130')
->>>>>>> 9f39ff07
+        req = webob.Request.blank('/v1.0/images/131')
         res = req.get_response(fakes.wsgi_app())
         self.assertEqual(res.status_int, 404)
 
@@ -1254,7 +1232,7 @@
                         properties=snapshot_properties)
             image_id += 1
 
-        # Snapshot for User 1 with uuid (128)
+        # Snapshot for User 1 with uuid (130)
         server_ref = 'http://localhost/v1.1/servers/cb8360cb'
         snapshot_props = {'instance_ref': server_ref, 'user_id': 'fake'}
         add_fixture(id=image_id, name='active UUID snapshot',
@@ -1263,7 +1241,7 @@
 
         image_id += 1
 
-        # Snapshot for User 2 (129)
+        # Snapshot for User 2 (131)
         other_snapshot_properties = {'instance_id': '43', 'user_id': 'other'}
         add_fixture(id=image_id, name='someone elses snapshot',
                     is_public=False, status='active',
